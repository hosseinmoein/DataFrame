/*
Copyright (c) 2019-2026, Hossein Moein
All rights reserved.

Redistribution and use in source and binary forms, with or without
modification, are permitted provided that the following conditions are met:
* Redistributions of source code must retain the above copyright
  notice, this list of conditions and the following disclaimer.
* Redistributions in binary form must reproduce the above copyright
  notice, this list of conditions and the following disclaimer in the
  documentation and/or other materials provided with the distribution.
* Neither the name of Hossein Moein and/or the DataFrame nor the
  names of its contributors may be used to endorse or promote products
  derived from this software without specific prior written permission.

THIS SOFTWARE IS PROVIDED BY THE COPYRIGHT HOLDERS AND CONTRIBUTORS "AS IS" AND
ANY EXPRESS OR IMPLIED WARRANTIES, INCLUDING, BUT NOT LIMITED TO, THE IMPLIED
WARRANTIES OF MERCHANTABILITY AND FITNESS FOR A PARTICULAR PURPOSE ARE
DISCLAIMED. IN NO EVENT SHALL Hossein Moein BE LIABLE FOR ANY
DIRECT, INDIRECT, INCIDENTAL, SPECIAL, EXEMPLARY, OR CONSEQUENTIAL DAMAGES
(INCLUDING, BUT NOT LIMITED TO, PROCUREMENT OF SUBSTITUTE GOODS OR SERVICES;
LOSS OF USE, DATA, OR PROFITS; OR BUSINESS INTERRUPTION) HOWEVER CAUSED AND
ON ANY THEORY OF LIABILITY, WHETHER IN CONTRACT, STRICT LIABILITY, OR TORT
(INCLUDING NEGLIGENCE OR OTHERWISE) ARISING IN ANY WAY OUT OF THE USE OF THIS
SOFTWARE, EVEN IF ADVISED OF THE POSSIBILITY OF SUCH DAMAGE.
*/

#include <DataFrame/DataFrame.h>
#include <DataFrame/DataFrameFinancialVisitors.h>
#include <DataFrame/DataFrameMLVisitors.h>
#include <DataFrame/DataFrameStatsVisitors.h>
#include <DataFrame/DataFrameTransformVisitors.h>
#include <DataFrame/RandGen.h>

#include <cassert>
#include <cmath>
#include <cstdio>
#include <iostream>
#include <ranges>
#include <string>

using namespace hmdf;

// A DataFrame with ulong index type
//
using MyDataFrame = StdDataFrame256<unsigned long>;
using StrDataFrame = StdDataFrame<std::string>;
using DTDataFrame = StdDataFrame256<DateTime>;

template<typename T>
using StlVecType = typename MyDataFrame::template StlVecType<T>;

// ----------------------------------------------------------------------------

/*
static void test_starts_with()  {

    std::cout << "\nTesting starts_with( ) ..." << std::endl;

    std::vector<std::string>                idx =
        { "XXDnh\1", "XXD974h", "fbbgd", std::string("XXDoiendg\0\0", 11),
          "yehtfg", "mnbvcd", "dfgsret", "jhnbdfg", "XXDomagdfert",
          "XXmj;'[-09", "XDimnaxcdf3", "207652234", "XXD", "XX" };
    std::vector<std::string>                s1 =
        { "XXDnh\1", "XXD974h", "fbbgd", std::string("XXDoiendg\0\0", 11),
          "yehtfg", "mnbvcd", "dfgsret", "jhnbdfg", "XXDomagdfert",
          "XXmj;'[-09", "XDimnaxcdf3", "207652234", "XXD", "XX" };
    std::vector<std::vector<unsigned char>> v1 =
        { { 8, 9, 10, 11, 12, 13, 14, 20, 22, 23, 30, 31, 32, 100 },
          { 8, 9, 10, 11, 12, 13, 14, 20, 22, 23, 30, 31, 32, 100 },
          { 11, 12, 13, 14, 20, 22, 23, 30, 31, 32, 100 },
          { 8, 9, 10, 11, 12, 13, 14, 20, 22, 23, 30, 31, 32, 100 },
          { 11, 12, 13, 14, 20, 22, 23, 30, 31, 32, 100 },
          { 11, 12, 13, 14, 20, 22, 23, 30, 31, 32, 100 },
          { 8, 9, 10 },
          { 100 },
          { 8, 9, 10, 11, 12, 13, 14, 20, 22, 23, 30, 31, 32, 100 },
          { 11, 12, 13, 14, 20, 22, 23, 30, 31, 32, 100 },
          { 23, 30, 31, 32, 100 } };
    std::vector<double>                     d3 =
        { 15, 16, 15, 18, 19, 16, 21, 0.34, 1.56, 0.34, 2.3, 0.34, 19.0, 10 };
    std::vector<int>                        i1 = { 22, 23, 24, 25, 99 };
    StrDataFrame                            df;

    df.load_data(std::move(idx),
                 std::make_pair("str_col", s1),
                 std::make_pair("col2", v1),
                 std::make_pair("col_3", d3),
                 std::make_pair("col_4", i1));

    const auto  res1 = df.starts_with<std::string>("str_col", "XXD");

    {
        std::vector<char>  out_res =
            { 1, 1, 0, 1, 0, 0, 0, 0, 1, 0, 0, 0, 1, 0 };

        assert(res1 == out_res);
    }

    const auto  res2 =
        df.starts_with<std::vector<unsigned char>>("col2", { 8, 9, 10, 11 });

    {
         std::vector<char>  out_res =
            { 1, 1, 0, 1, 0, 0, 0, 0, 1, 0, 0, 0, 0, 0 };

        assert(res2 == out_res);
    }

    const auto  res3 = df.starts_with<std::string>(DF_INDEX_COL_NAME, "XXD");

    {
        std::vector<char>  out_res =
            { 1, 1, 0, 1, 0, 0, 0, 0, 1, 0, 0, 0, 1, 0 };

        assert(res3 == out_res);
    }
}

// ----------------------------------------------------------------------------

static void test_ends_with()  {

    std::cout << "\nTesting ends_with( ) ..." << std::endl;

    std::vector<std::string>                idx =
        { "nh\1XXD", "974hXXD", "fbbgd", std::string("oiendg\0\0XXD", 11),
          "yehtfg", "mnbvcd", "dfgsret", "jhnbdfg", "omagdfertXXD",
          "XXmj;'[-09", "XDimnaxcdf3", "207652234", "XXD", "XX" };
    std::vector<std::string>                s1 =
        { "nh\1XXD", "974hXXD", "fbbgd", std::string("oiendg\0\0XXD", 11),
          "yehtfg", "mnbvcd", "dfgsret", "jhnbdfg", "omagdfertXXD",
          "XXmj;'[-09", "XDimnaxcdf3", "207652234", "XXD", "XX" };
    std::vector<std::vector<unsigned char>> v1 =
        { { 12, 13, 14, 20, 22, 23, 30, 31, 32, 100, 8, 9, 10, 11 },
          { 12, 13, 14, 20, 22, 23, 30, 31, 32, 100, 8, 9, 10, 11 },
          { 11, 12, 13, 14, 20, 22, 23, 30, 31, 32, 100 },
          { 12, 13, 14, 20, 22, 23, 30, 31, 32, 100, 8, 9, 10, 11 },
          { 11, 12, 13, 14, 20, 22, 23, 30, 31, 32, 100 },
          { 11, 12, 13, 14, 20, 22, 23, 30, 31, 32, 100 },
          { 8, 9, 10 },
          { 100 },
          { 12, 13, 14, 20, 22, 23, 30, 31, 32, 100, 8, 9, 10, 11 },
          { 11, 12, 13, 14, 20, 22, 23, 30, 31, 32, 100 },
          { 23, 30, 31, 32, 100 } };
    std::vector<double>                     d3 =
        { 15, 16, 15, 18, 19, 16, 21, 0.34, 1.56, 0.34, 2.3, 0.34, 19.0, 10 };
    std::vector<int>                        i1 = { 22, 23, 24, 25, 99 };
    StrDataFrame                            df;

    df.load_data(std::move(idx),
                 std::make_pair("str_col", s1),
                 std::make_pair("col2", v1),
                 std::make_pair("col_3", d3),
                 std::make_pair("col_4", i1));

    const auto  res1 = df.ends_with<std::string>("str_col", "XXD");

    {
        std::vector<char>  out_res =
            { 1, 1, 0, 1, 0, 0, 0, 0, 1, 0, 0, 0, 1, 0 };

        assert(res1 == out_res);
    }

    const auto  res2 =
        df.ends_with<std::vector<unsigned char>>("col2", { 8, 9, 10, 11 });

    {
         std::vector<char>  out_res =
            { 1, 1, 0, 1, 0, 0, 0, 0, 1, 0, 0, 0, 0, 0 };

        assert(res2 == out_res);
    }

    const auto  res3 = df.ends_with<std::string>(DF_INDEX_COL_NAME, "XXD");

    {
        std::vector<char>  out_res =
            { 1, 1, 0, 1, 0, 0, 0, 0, 1, 0, 0, 0, 1, 0 };

        assert(res3 == out_res);
    }
}

// ----------------------------------------------------------------------------

static void test_in_between()  {

    std::cout << "\nTesting in_between( ) ..." << std::endl;

    StlVecType<unsigned long>               idx =
        { 123450, 123451, 123452, 123453, 123454, 123455, 123456,
          123457, 123458, 123459, 123460, 123461, 123462, 123466 };
    StlVecType<std::string>                 s1 =
        { "XXDnh\1", "XXD974h", "fbbgd", std::string("XXDoiendg\0\0", 11),
          "yehtfg", "mnbvcd", "dfgsret", "jhnbdfg", "XXDomagdfert",
          "XXmj;'[-09", "XDimnaxcdf3", "207652234", "XXD", "XX" };
    StlVecType<StlVecType<unsigned char>>   v1 =
        { { 8, 9, 10, 11, 12, 13, 14, 20, 22, 23, 30, 31, 32, 100 },
          { 8, 9, 10, 11, 12, 13, 14, 20, 22, 23, 30, 31, 32, 100 },
          { 11, 12, 13, 14, 20, 22, 23, 30, 31, 32, 100 },
          { 8, 9, 10, 11, 12, 13, 14, 20, 22, 23, 30, 31, 32, 100 },
          { 11, 12, 13, 14, 20, 22, 23, 30, 31, 32, 100 },
          { 11, 12, 13, 14, 20, 22, 23, 30, 31, 32, 100 },
          { 8, 9, 10 },
          { 100 },
          { 8, 9, 10, 11, 12, 13, 14, 20, 22, 23, 30, 31, 32, 100 },
          { 11, 12, 13, 14, 20, 22, 23, 30, 31, 32, 100 },
          { 23, 30, 31, 32, 100 } };
    StlVecType<double>                      d3 =
        { 15, 16, 15, 18, 19, 16, 21, 0.34, 1.56, 0.34, 2.3, 0.34, 19.0, 10 };
    StlVecType<int>                         i1 = { 22, 23, 24, 25, 99 };
    MyDataFrame                             df;

    df.load_data(std::move(idx),
                 std::make_pair("str_col", s1),
                 std::make_pair("col2", v1),
                 std::make_pair("col_3", d3),
                 std::make_pair("col_4", i1));

    const auto  res1 = df.in_between<double>("col_3", 15.0, 19.0);

    {
        StlVecType<char>    out_res =
            { 1, 1, 1, 1, 0, 1, 0, 0, 0, 0, 0, 0, 0, 0 };

        assert(res1 == out_res);
    }

    const auto  res2 =
        df.in_between<unsigned long>(DF_INDEX_COL_NAME, 123453, 123460);

    {
        StlVecType<char>    out_res =
            { 0, 0, 0, 1, 1, 1, 1, 1, 1, 1, 0, 0, 0, 0 };

        assert(res2 == out_res);
    }
}

// ----------------------------------------------------------------------------

static void test_peaks()  {

    std::cout << "\nTesting peaks( ) ..." << std::endl;

    MyDataFrame                df;
    StlVecType<unsigned long>  idxvec =
        { 1UL, 2UL, 3UL, 10UL, 5UL, 7UL, 8UL, 12UL, 9UL, 12UL, 10UL, 13UL,
          10UL, 15UL, 14UL };
    StlVecType<double>         dblvec =
        { 0.0, 15.0, -14.0, 2.0, 1.0, 12.0, 11.0, 8.0, 7.0, 6.0, 5.0, 4.0,
          3.0, 9.0, 10.0};
    StlVecType<double>         dblvec2 =
        { 100.0, 101.0, 102.0, 103.0, 104.0, 103.9, 106.55, 106.34, 1.8,
          111.0, 112.0, 111.5, 114.0, 115.0, 116.0};
    StlVecType<std::string>    strvec =
        { "zz", "bb", "cc", "ww", "ee", "ff", "gg", "hh", "ii", "jj", "kk",
          "ll", "mm", "nn", "oo" };

    df.load_data(std::move(idxvec),
                 std::make_pair("dbl_col", dblvec),
                 std::make_pair("dbl_col_2", dblvec2),
                 std::make_pair("str_col", strvec));

    const auto  res1 = df.peaks<double>("dbl_col_2");

    {
        StlVecType<char>    out_res =
            { 0, 0, 0, 0, 1, 0, 1, 0, 0, 0, 1, 0, 0, 0, 0 };

        assert(res1 == out_res);
    }

    const auto  res2 = df.peaks<unsigned long>(DF_INDEX_COL_NAME);

    {
        StlVecType<char>    out_res =
            { 0, 0, 0, 1, 0, 0, 0, 1, 0, 1, 0, 1, 0, 1, 0 };

        assert(res2 == out_res);
    }
}

// ----------------------------------------------------------------------------

static void test_valleys()  {

    std::cout << "\nTesting valleys( ) ..." << std::endl;

    MyDataFrame                df;
    StlVecType<unsigned long>  idxvec =
        { 1UL, 2UL, 3UL, 10UL, 5UL, 7UL, 8UL, 12UL, 9UL, 12UL, 10UL, 13UL,
          10UL, 15UL, 14UL };
    StlVecType<double>         dblvec =
        { 0.0, 15.0, -14.0, 2.0, 1.0, 12.0, 11.0, 8.0, 7.0, 6.0, 5.0, 4.0,
          3.0, 9.0, 10.0};
    StlVecType<double>         dblvec2 =
        { 100.0, 101.0, 102.0, 103.0, 104.0, 103.9, 106.55, 106.34, 1.8,
          111.0, 112.0, 111.5, 114.0, 115.0, 116.0};
    StlVecType<std::string>    strvec =
        { "zz", "bb", "cc", "ww", "ee", "ff", "gg", "hh", "ii", "jj", "kk",
          "ll", "mm", "nn", "oo" };

    df.load_data(std::move(idxvec),
                 std::make_pair("dbl_col", dblvec),
                 std::make_pair("dbl_col_2", dblvec2),
                 std::make_pair("str_col", strvec));
    df.load_column("dbl_col_2_mask_1", df.valleys<double>("dbl_col_2"));
    df.load_column("dbl_col_2_mask_2", df.valleys<double>("dbl_col_2", 2));
    df.load_column("dbl_col_2_mask_3", df.valleys<double>("dbl_col_2", 3));

    {
        StlVecType<char>    out_res1 =
            { 0, 0, 0, 0, 0, 1, 0, 0, 1, 0, 0, 1, 0, 0, 0 };
        StlVecType<char>    out_res2 =
            { 0, 0, 0, 0, 0, 0, 0, 0, 1, 0, 0, 0, 0, 0, 0 };
        StlVecType<char>    out_res3 =
            { 0, 0, 0, 0, 0, 0, 0, 0, 1, 0, 0, 0, 0, 0, 0 };

        assert((df.get_column<char>("dbl_col_2_mask_1") == out_res1));
        assert((df.get_column<char>("dbl_col_2_mask_2") == out_res2));
        assert((df.get_column<char>("dbl_col_2_mask_3") == out_res3));
    }

    df.load_column("index_mask", df.valleys<double>(DF_INDEX_COL_NAME));
    {
        StlVecType<char>    out_res =
            { 0, 0, 0, 0, 1, 0, 0, 0, 1, 0, 1, 0, 1, 0, 0 };

        assert((df.get_column<char>("index_mask") == out_res));
    }
}

// ----------------------------------------------------------------------------

static void test_apply()  {

    std::cout << "\nTesting apply( ) ..." << std::endl;

    MyDataFrame                 df;
    StlVecType<unsigned long>   idxvec =
        { 1UL, 2UL, 3UL, 10UL, 5UL, 7UL, 8UL, 12UL, 9UL, 12UL, 10UL, 13UL,
          10UL, 15UL, 14UL };
    StlVecType<double>          dblvec =
        { 0.0, 15.0, -14.0, 2.0, 1.0, -12.0, 11.0, 8.0, 7.0, 0.0, 5.0, 4.0,
          3.0, 9.0, -10.0 };
    StlVecType<double>          dblvec2 =
        { 1.0, 0.05, 0.28, 0.31, 0.01, 0.68, 0.12, 1, 0.98,
          0.9, 0.81, 0.82, 0.777, 0.34, 0.25 };
    StlVecType<std::string>     strvec =
        { "zz", "bb", "zz", "ww", "ee", "ff", "gg", "hh", "zz", "jj", "kk",
          "ll", "mm", "nn", "zz" };

    df.load_data(std::move(idxvec),
                 std::make_pair("dbl_col", dblvec),
                 std::make_pair("dbl_col_2", dblvec2),
                 std::make_pair("str_col", strvec));

    auto    softp = [](const unsigned long &, double &val) -> bool  {
        val = std::log(1.0 + std::exp(val * 0.5)) / 0.5;
        return (true);
    };

    df.apply<double>("dbl_col", softp);

    const auto  &dbl_col = df.get_column<double>("dbl_col");

    {
        StlVecType<double>  out_res =
            { 1.38629, 15.0011, 0.00182293, 2.62652, 1.94815, 0.00495137,
              11.0082, 8.0363, 7.0595, 1.38629, 5.15778, 4.25386, 3.40283,
              9.0221, 0.0134307 };

        for (const auto &[ans, act]
                 : std::ranges::views::zip(out_res, dbl_col))
            assert(std::fabs(ans - act) < 0.0001);
    }

    auto    haphaz =
        [](const unsigned long &,
           double &val1,
           double &val2,
           std::string &val3) -> bool  {
            if (val3 == "zz")
                val1 += val2;
            return (true);
        };

    df.apply<double, double, std::string>
        ("dbl_col", "dbl_col_2", "str_col", haphaz);

    {
        StlVecType<double>  out_res =
            { 2.38629, 15.0011, 0.281823, 2.62652, 1.94815, 0.00495137,
              11.0082, 8.0363, 8.0395, 1.38629, 5.15778, 4.25386, 3.40283,
              9.0221, 0.263431 };

        for (const auto &[ans, act]
                 : std::ranges::views::zip(out_res, dbl_col))
            assert(std::fabs(ans - act) < 0.0001);
    }

}

// ----------------------------------------------------------------------------

static void test_truncate()  {

    std::cout << "\nTesting truncate( ) ..." << std::endl;

    MyDataFrame                df;
    StlVecType<unsigned long>  idxvec =
        { 1, 2, 3, 4, 5, 6, 7, 8, 9, 10, 11, 12, 13, 14, 15 };
    StlVecType<double>         dblvec =
        { 0.0, 15.0, -14.0, 2.0, 1.0, 12.0, 11.0, 8.0, 7.0, 6.0, 5.0, 4.0,
          3.0, 9.0, 10.0};
    StlVecType<double>         dblvec2 =
        { 100.0, 101.0, 102.0, 103.0, 104.0, 103.9, 106.55, 106.34, 1.8,
          111.0, 112.0, 111.5, 114.0, 115.0, 116.0};
    StlVecType<std::string>    strvec =
        { "zz", "bb", "cc", "ww", "ee", "ff", "gg", "hh", "ii", "jj", "kk",
          "ll", "mm", "nn", "oo" };
    StlVecType<int>            intvec = { 1, 2, 3, 4, 5 };

    df.load_data(std::move(idxvec),
                 std::make_pair("dbl_col", dblvec),
                 std::make_pair("dbl_col_2", dblvec2),
                 std::make_pair("str_col", strvec));
    df.load_column("int_col",
                   std::move(intvec),
                   nan_policy::dont_pad_with_nans);

    {
        auto    df2 = df;

        StlVecType<unsigned long>  index = { 4, 5, 6, 7, 8, 9, 10, 11, 12 };
        StlVecType<double>         dbl_col = { 2, 1, 12, 11, 8, 7, 6, 5, 4 };
        StlVecType<double>         dbl_col_2 =
            { 103, 104, 103.9, 106.55, 106.34, 1.8, 111, 112, 111.5 };
        StlVecType<std::string>    str_col =
            { "ww", "ee", "ff", "gg", "hh", "ii", "jj", "kk", "ll" };
        StlVecType<int>            int_col = { 4, 5 };

        df2.truncate<double, std::string, int>(4, 12);
        assert(df2.get_index() == index);
        assert(df2.get_column<double>("dbl_col") == dbl_col);
        assert(df2.get_column<double>("dbl_col_2") == dbl_col_2);
        assert(df2.get_column<std::string>("str_col") == str_col);
        assert(df2.get_column<int>("int_col") == int_col);
    }
    {
        auto    df2 = df;

        StlVecType<unsigned long>  index =
            { 1, 2, 3, 4, 5, 6, 7, 8, 9, 10, 11, 12 };
        StlVecType<double>         dbl_col =
            { 0, 15, -14, 2, 1, 12, 11, 8, 7, 6, 5, 4 };
        StlVecType<double>         dbl_col_2 =
            { 100, 101, 102, 103, 104, 103.9, 106.55, 106.34, 1.8, 111, 112,
              111.5 };
        StlVecType<std::string>    str_col =
            { "zz", "bb", "cc", "ww", "ee", "ff", "gg", "hh", "ii", "jj",
              "kk", "ll" };
        StlVecType<int>            int_col = { 1, 2, 3, 4, 5 };

        df2.truncate<double, std::string, int>(1, 12);
        assert(df2.get_index() == index);
        assert(df2.get_column<double>("dbl_col") == dbl_col);
        assert(df2.get_column<double>("dbl_col_2") == dbl_col_2);
        assert(df2.get_column<std::string>("str_col") == str_col);
        assert(df2.get_column<int>("int_col") == int_col);
    }
    {
        auto    df2 = df;

        StlVecType<unsigned long>  index =
            { 4, 5, 6, 7, 8, 9, 10, 11, 12, 13, 14, 15 };
        StlVecType<double>         dbl_col =
            { 2, 1, 12, 11, 8, 7, 6, 5, 4, 3, 9, 10 };
        StlVecType<double>         dbl_col_2 =
            { 103, 104, 103.9, 106.55, 106.34, 1.8, 111, 112, 111.5, 114,
              115, 116 };
        StlVecType<std::string>    str_col =
            { "ww", "ee", "ff", "gg", "hh", "ii", "jj", "kk", "ll", "mm",
              "nn", "oo" };
        StlVecType<int>            int_col = { 4, 5 };

        df2.truncate<double, std::string, int>(4, 15);
        assert(df2.get_index() == index);
        assert(df2.get_column<double>("dbl_col") == dbl_col);
        assert(df2.get_column<double>("dbl_col_2") == dbl_col_2);
        assert(df2.get_column<std::string>("str_col") == str_col);
        assert(df2.get_column<int>("int_col") == int_col);
    }
    {
        auto    df2 = df;

        StlVecType<unsigned long>  index =
            { 1, 2, 3, 4, 5, 6, 7, 8, 9, 10, 11, 12, 13, 14, 15 };
        StlVecType<double>         dbl_col =
            { 0, 15, -14, 2, 1, 12, 11, 8, 7, 6, 5, 4, 3, 9, 10 };
        StlVecType<double>         dbl_col_2 =
            { 100, 101, 102, 103, 104, 103.9, 106.55, 106.34, 1.8, 111, 112,
              111.5, 114, 115, 116 };
        StlVecType<std::string>    str_col =
            { "zz", "bb", "cc", "ww", "ee", "ff", "gg", "hh", "ii", "jj",
              "kk", "ll", "mm", "nn", "oo" };
        StlVecType<int>            int_col = { 1, 2, 3, 4, 5 };

        df2.truncate<double, std::string, int>(0, 16);
    }
    {
        auto    df2 = df;

        StlVecType<unsigned long>  index = { 7, 8, 9, 10, 11, 12, 13, 14, 15 };
        StlVecType<double>         dbl_col = { 11, 8, 7, 6, 5, 4, 3, 9, 10 };
        StlVecType<double>         dbl_col_2 =
            { 106.55, 106.34, 1.8, 111, 112, 111.5, 114, 115, 116 };
        StlVecType<std::string>    str_col =
            { "gg", "hh", "ii", "jj", "kk", "ll", "mm", "nn", "oo" };
        StlVecType<int>            int_col = {  };

        df2.truncate<double, std::string, int>(7, 15);
        assert(df2.get_index() == index);
        assert(df2.get_column<double>("dbl_col") == dbl_col);
        assert(df2.get_column<double>("dbl_col_2") == dbl_col_2);
        assert(df2.get_column<std::string>("str_col") == str_col);
        assert(df2.get_column<int>("int_col") == int_col);
    }
}

// ----------------------------------------------------------------------------

static void test_load_column()  {

    std::cout << "\nTesting load_column( ) ..." << std::endl;

    MyDataFrame                 df;
    StlVecType<unsigned long>   idxvec =
        { 1UL, 2UL, 3UL, 10UL, 5UL, 7UL, 8UL, 12UL, 9UL, 12UL, 10UL, 13UL,
          10UL, 15UL, 14UL };
    StlVecType<double>          dblvec =
        { 0.0, 15.0, -14.0, 2.0, 1.0, -12.0, 11.0, 8.0, 7.0, 0.0, 5.0, 4.0,
          3.0, 9.0, -10.0 };
    StlVecType<double>          dblvec2 =
        { 1.0, 0.05, 0.28, 0.31, 0.01, 0.68, 0.12, 1, 0.98,
          0.9, 0.81, 0.82, 0.777, 0.34, 0.25 };
    StlVecType<std::string>     strvec =
        { "zz", "bb", "zz", "ww", "ee", "ff", "gg", "hh", "zz", "jj", "kk",
          "ll", "mm", "nn", "zz" };

    df.load_data(std::move(idxvec),
                 std::make_pair("dbl_col", dblvec),
                 std::make_pair("dbl_col_2", dblvec2),
                 std::make_pair("str_col", strvec));

    auto    lbd = [](const unsigned long &, const double &val) -> double  {
        return (val * 2.0);
    };

    df.load_column<double, double>("new_dbl_col", "dbl_col", std::move(lbd));
    {
        StlVecType<double>  new_dbl_col =
            { 0, 30, -28, 4, 2, -24, 22, 16, 14, 0, 10, 8, 6, 18, -20 };

        assert((df.get_column<double>("new_dbl_col") == new_dbl_col));
    }
}

// ----------------------------------------------------------------------------

static void test_explode()  {

    std::cout << "\nTesting load_explode( ) ..." << std::endl;

    DTDataFrame    df;

    try  {
        df.read("AAPL_10dBucketWithMaps_small.csv", io_format::csv2);
    }
    catch (const DataFrameError &ex)  {
        std::cout << ex.what() << std::endl;
        ::exit(-1);
    }

    df.write<std::ostream,
             double,
             long,
             std::map<std::string, double>,
             std::unordered_map<std::string, double>,
             std::vector<std::string>,
             std::set<double>,
             std::set<std::string>>
        (std::cout, io_format::csv2);

    auto exploded1 = df.explode<std::unordered_map<std::string, double>,
                                double,
                                long,
                                std::map<std::string, double>,
                                std::vector<std::string>,
                                std::set<double>,
                                std::set<std::string>>("Unordered Map");

    std::cout << "\n\n";
    exploded1.write<std::ostream,
                    std::pair<std::string, double>,
                    double,
                    long,
                    std::map<std::string, double>,
                    std::vector<std::string>,
                    std::set<double>,
                    std::set<std::string>>
        (std::cout, io_format::csv2);

    auto exploded2 = df.explode<std::map<std::string, double>,
                                double,
                                long,
                                std::vector<std::string>,
                                std::unordered_map<std::string, double>,
                                std::set<double>,
                                std::set<std::string>>("Map 1");

    std::cout << "\n\n";
    exploded2.write<std::ostream,
                    std::pair<std::string, double>,
                    double,
                    long,
                    std::unordered_map<std::string, double>,
                    std::vector<std::string>,
                    std::set<double>,
                    std::set<std::string>>
        (std::cout, io_format::csv2);

    auto exploded3 = df.explode<std::set<double>,
                                double,
                                long,
                                std::vector<std::string>,
                                std::map<std::string, double>,
                                std::unordered_map<std::string, double>,
                                std::set<std::string>>("Double Set");

    std::cout << "\n\n";
    exploded3.write<std::ostream,
                    double,
                    long,
                    std::map<std::string, double>,
                    std::unordered_map<std::string, double>,
                    std::vector<std::string>,
                    std::set<std::string>>
        (std::cout, io_format::csv2);

    auto exploded4 = df.explode<std::vector<std::string>,
                                double,
                                long,
                                std::map<std::string, double>,
                                std::set<double>,
                                std::unordered_map<std::string, double>,
                                std::set<std::string>>("Str Vec");

    std::cout << "\n\n";
    exploded4.write<std::ostream,
                    std::string,
                    double,
                    long,
                    std::map<std::string, double>,
                    std::unordered_map<std::string, double>,
                    std::set<double>,
                    std::set<std::string>>
        (std::cout, io_format::csv2);
}

// ----------------------------------------------------------------------------

static void test_read_write_pairs()  {

    std::cout << "\nTesting read_write_pairs ..." << std::endl;

    MyDataFrame df;

    try  {
        df.read("sample_data_2.csv", io_format::csv);
    }
    catch (const DataFrameError &ex)  {
        std::cout << ex.what() << std::endl;
        ::exit(-1);
    }

    df.write<std::ostream,
             unsigned long,
             int,
             std::string,
             double,
             bool,
             std::pair<std::string, std::string>,
             std::pair<double, double>,
             std::pair<std::string, double>>
        (std::cout, io_format::csv);

    df.write<unsigned long,
             int,
             std::string,
             double,
             bool,
             std::pair<std::string, std::string>,
             std::pair<double, double>,
             std::pair<std::string, double>>
        ("./tmp_sample_data_2.csv", io_format::csv2);
    df.write<unsigned long,
             int,
             std::string,
             double,
             bool,
             std::pair<std::string, std::string>,
             std::pair<double, double>,
             std::pair<std::string, double>>
        ("./tmp_sample_data_2.dat", io_format::binary);

    MyDataFrame df2;

    df2.read("./tmp_sample_data_2.csv", io_format::csv2);
    assert(df.get_index() == df2.get_index());
    assert((df.get_column<int>("xint_col_2") ==
                df2.get_column<int>("xint_col_2")));
    assert((df.get_column<std::string>("str_col_2") ==
                df2.get_column<std::string>("str_col_2")));
    assert((df.get_column<unsigned long>("ul_col_2") ==
                df2.get_column<unsigned long>("ul_col_2")));
    assert((
 df.get_column<std::pair<std::string, std::string>>("str_str_pair_col")[0] ==
 df2.get_column<std::pair<std::string, std::string>>("str_str_pair_col")[0]));
    assert((
 df.get_column<std::pair<std::string, std::string>>("str_str_pair_col")[1] ==
 df2.get_column<std::pair<std::string, std::string>>("str_str_pair_col")[1]));
    assert((
 df.get_column<std::pair<std::string, std::string>>("str_str_pair_col")[2] ==
 df2.get_column<std::pair<std::string, std::string>>("str_str_pair_col")[2]));
    assert((
 df.get_column<std::pair<std::string, std::string>>("str_str_pair_col")[3] ==
 df2.get_column<std::pair<std::string, std::string>>("str_str_pair_col")[3]));
    assert((
 df.get_column<std::pair<std::string, std::string>>("str_str_pair_col")[4] ==
 df2.get_column<std::pair<std::string, std::string>>("str_str_pair_col")[4]));
    assert((
 df.get_column<std::pair<double, double>>("dbl_dbl_pair_col")[0] ==
 df2.get_column<std::pair<double, double>>("dbl_dbl_pair_col")[0]));
    assert((std::isnan(df.get_column<std::pair<double, double>>
                              ("dbl_dbl_pair_col")[1].first)));
    assert((std::isnan(df.get_column<std::pair<double, double>>
                              ("dbl_dbl_pair_col")[1].second)));
    assert((std::isnan(df2.get_column<std::pair<double, double>>
                               ("dbl_dbl_pair_col")[1].first)));
    assert((std::isnan(df2.get_column<std::pair<double, double>>
                               ("dbl_dbl_pair_col")[1].second)));
    assert((std::isnan(df.get_column<std::pair<double, double>>
                              ("dbl_dbl_pair_col")[2].first)));
    assert((std::isnan(df2.get_column<std::pair<double, double>>
                               ("dbl_dbl_pair_col")[2].first)));
    assert((
 df.get_column<std::pair<double, double>>("dbl_dbl_pair_col")[2].second ==
 df2.get_column<std::pair<double, double>>("dbl_dbl_pair_col")[2].second));
    assert((std::isnan(df.get_column<std::pair<double, double>>
                              ("dbl_dbl_pair_col")[3].second)));
    assert((std::isnan(df2.get_column<std::pair<double, double>>
                               ("dbl_dbl_pair_col")[3].second)));
    assert((
 df.get_column<std::pair<double, double>>("dbl_dbl_pair_col")[3].first ==
 df2.get_column<std::pair<double, double>>("dbl_dbl_pair_col")[3].first));
    assert((
 df.get_column<std::pair<double, double>>("dbl_dbl_pair_col")[4] ==
 df2.get_column<std::pair<double, double>>("dbl_dbl_pair_col")[4]));

    assert((
 df.get_column<std::pair<std::string, double>>("str_dbl_pair_col")[0] ==
 df2.get_column<std::pair<std::string, double>>("str_dbl_pair_col")[0]));
    assert((
 df.get_column<std::pair<std::string, double>>("str_dbl_pair_col")[1].first ==
 df2.get_column<std::pair<std::string, double>>("str_dbl_pair_col")[1].first));
    assert((std::isnan(df.get_column<std::pair<std::string, double>>
                              ("str_dbl_pair_col")[1].second)));
    assert((std::isnan(df2.get_column<std::pair<std::string, double>>
                              ("str_dbl_pair_col")[1].second)));
    assert((
 df.get_column<std::pair<std::string, double>>("str_dbl_pair_col")[2].first ==
 df2.get_column<std::pair<std::string, double>>("str_dbl_pair_col")[2].first));
    assert((
 df.get_column<std::pair<std::string, double>>("str_dbl_pair_col")[2].second ==
 df2.get_column<std::pair<std::string, double>>("str_dbl_pair_col")[2].second));
    assert((std::isnan(df.get_column<std::pair<std::string, double>>
                              ("str_dbl_pair_col")[3].second)));
    assert((std::isnan(df2.get_column<std::pair<std::string, double>>
                              ("str_dbl_pair_col")[3].second)));
    assert((
 df.get_column<std::pair<std::string, double>>("str_dbl_pair_col")[3].first ==
 df2.get_column<std::pair<std::string, double>>("str_dbl_pair_col")[3].first));
    assert((
 df.get_column<std::pair<std::string, double>>("str_dbl_pair_col")[4] ==
 df2.get_column<std::pair<std::string, double>>("str_dbl_pair_col")[4]));

    MyDataFrame df3;

    df3.read("./tmp_sample_data_2.dat", io_format::binary);
    assert(df.get_index() == df3.get_index());
    assert((df.get_column<int>("xint_col_2") ==
                df3.get_column<int>("xint_col_2")));
    assert((df.get_column<std::string>("str_col_2") ==
                df3.get_column<std::string>("str_col_2")));
    assert((df.get_column<unsigned long>("ul_col_2") ==
                df3.get_column<unsigned long>("ul_col_2")));
    assert((
  df.get_column<std::pair<std::string, std::string>>("str_str_pair_col") ==
  df3.get_column<std::pair<std::string, std::string>>("str_str_pair_col")));
    assert((
  df.get_column<std::pair<double, double>>("dbl_dbl_pair_col")[0] ==
  df3.get_column<std::pair<double, double>>("dbl_dbl_pair_col")[0]));
    assert((std::isnan(df.get_column<std::pair<double, double>>
                              ("dbl_dbl_pair_col")[1].first)));
    assert((std::isnan(df.get_column<std::pair<double, double>>
                              ("dbl_dbl_pair_col")[1].second)));
    assert((std::isnan(df3.get_column<std::pair<double, double>>
                               ("dbl_dbl_pair_col")[1].first)));
    assert((std::isnan(df3.get_column<std::pair<double, double>>
                               ("dbl_dbl_pair_col")[1].second)));
    assert((std::isnan(df.get_column<std::pair<double, double>>
                              ("dbl_dbl_pair_col")[2].first)));
    assert((std::isnan(df3.get_column<std::pair<double, double>>
                               ("dbl_dbl_pair_col")[2].first)));
    assert((
  df.get_column<std::pair<double, double>>("dbl_dbl_pair_col")[2].second ==
  df3.get_column<std::pair<double, double>>("dbl_dbl_pair_col")[2].second));
    assert((std::isnan(df.get_column<std::pair<double, double>>
                              ("dbl_dbl_pair_col")[3].second)));
    assert((std::isnan(df3.get_column<std::pair<double, double>>
                               ("dbl_dbl_pair_col")[3].second)));
    assert((
  df.get_column<std::pair<double, double>>("dbl_dbl_pair_col")[3].first ==
  df3.get_column<std::pair<double, double>>("dbl_dbl_pair_col")[3].first));
    assert((
  df.get_column<std::pair<double, double>>("dbl_dbl_pair_col")[4] ==
  df3.get_column<std::pair<double, double>>("dbl_dbl_pair_col")[4]));

    assert((
  df.get_column<std::pair<std::string, double>>("str_dbl_pair_col")[0] ==
  df3.get_column<std::pair<std::string, double>>("str_dbl_pair_col")[0]));
    assert((
  df.get_column<std::pair<std::string, double>>("str_dbl_pair_col")[1].first ==
  df3.get_column<std::pair<std::string, double>>("str_dbl_pair_col")[1].first));
    assert((std::isnan(df.get_column<std::pair<std::string, double>>
                              ("str_dbl_pair_col")[1].second)));
    assert((std::isnan(df3.get_column<std::pair<std::string, double>>
                              ("str_dbl_pair_col")[1].second)));
    assert((
  df.get_column<std::pair<std::string, double>>("str_dbl_pair_col")[2].first ==
  df3.get_column<std::pair<std::string, double>>("str_dbl_pair_col")[2].first));
    assert((
 df.get_column<std::pair<std::string, double>>("str_dbl_pair_col")[2].second ==
 df3.get_column<std::pair<std::string, double>>("str_dbl_pair_col")[2].second));
    assert((std::isnan(df.get_column<std::pair<std::string, double>>
                              ("str_dbl_pair_col")[3].second)));
    assert((std::isnan(df3.get_column<std::pair<std::string, double>>
                              ("str_dbl_pair_col")[3].second)));
    assert((
 df.get_column<std::pair<std::string, double>>("str_dbl_pair_col")[3].first ==
 df3.get_column<std::pair<std::string, double>>("str_dbl_pair_col")[3].first));
    assert((
  df.get_column<std::pair<std::string, double>>("str_dbl_pair_col")[4] ==
  df3.get_column<std::pair<std::string, double>>("str_dbl_pair_col")[4]));

    std::remove("./tmp_sample_data_2.csv");
    std::remove("./tmp_sample_data_2.dat");
}

// ----------------------------------------------------------------------------

static void test_difference()  {

    std::cout << "\nTesting difference( ) ..." << std::endl;

    MyDataFrame                df;
    StlVecType<unsigned long>  idxvec =
        { 1, 2, 3, 4, 5, 6, 7, 8, 9, 10, 11, 12, 13, 14, 15 };
    StlVecType<double>         dblvec =
        { 0, 15, -14, 2, 1, 12, 11, 8, 7, 6, 5, 4, 3, 9, 10};
    StlVecType<double>         dblvec2 =
        { 100, 101, 102, 103, 104, 103.9, 106.55, 106.34, 1.8, 111, 112, 111.5,
          114, 115, 116};
    StlVecType<std::string>    strvec =
        { "zz", "bb", "cc", "ww", "ee", "ff", "gg", "hh", "ii", "jj", "kk",
          "ll", "mm", "nn", "oo" };

    df.load_data(std::move(idxvec),
                 std::make_pair("dbl_col", dblvec),
                 std::make_pair("dbl_col_2", dblvec2),
                 std::make_pair("str_col", strvec));

    MyDataFrame df2 = df;

    df2.get_column<double>("dbl_col")[3] = 1000.0;
    df2.get_column<double>("dbl_col")[6] = 1001.0;
    df2.get_column<std::string>("str_col")[1] = "Changed";
    df2.get_column<std::string>("str_col")[5] = "Changed 2";

    MyDataFrame diff_df = df.difference<double, std::string>(df2);

    assert((diff_df.get_index() ==
                StlVecType<unsigned long>{ 1, 2, 3, 4, 5, 6, 7 }));
    assert(diff_df.get_column<double>("self_dbl_col").size() == 7);
    assert(diff_df.get_column<double>("other_dbl_col").size() == 7);
    assert(std::isnan(diff_df.get_column<double>("self_dbl_col")[0]));
    assert(std::isnan(diff_df.get_column<double>("other_dbl_col")[0]));
    assert(std::isnan(diff_df.get_column<double>("self_dbl_col")[1]));
    assert(std::isnan(diff_df.get_column<double>("other_dbl_col")[1]));
    assert(diff_df.get_column<double>("self_dbl_col")[3] == 2.0);
    assert(diff_df.get_column<double>("other_dbl_col")[3] == 1000.0);
    assert(std::isnan(diff_df.get_column<double>("self_dbl_col")[4]));
    assert(std::isnan(diff_df.get_column<double>("other_dbl_col")[4]));
    assert(diff_df.get_column<double>("self_dbl_col")[6] == 11.0);
    assert(diff_df.get_column<double>("other_dbl_col")[6] == 1001.0);
    assert(diff_df.get_column<std::string>("self_str_col").size() == 6);
    assert(diff_df.get_column<std::string>("other_str_col").size() == 6);
    assert(diff_df.get_column<std::string>("self_str_col")[0] == "");
    assert(diff_df.get_column<std::string>("other_str_col")[0] == "");
    assert(diff_df.get_column<std::string>("self_str_col")[1] == "bb");
    assert(diff_df.get_column<std::string>("other_str_col")[1] == "Changed");
    assert(diff_df.get_column<std::string>("self_str_col")[2] == "");
    assert(diff_df.get_column<std::string>("other_str_col")[2] == "");
    assert(diff_df.get_column<std::string>("self_str_col")[5] == "ff");
    assert(diff_df.get_column<std::string>("other_str_col")[5] == "Changed 2");
    assert(! diff_df.has_column("self_dbl_col_2"));
    assert(! diff_df.has_column("other_dbl_col_2"));
    assert(! diff_df.has_column("dbl_col_2"));
}

// ----------------------------------------------------------------------------

static void test_get_data_at_times()  {

    std::cout << "\nTesting get_data_at_times( ) ..." << std::endl;

    DTDataFrame df;

    try  {
        df.read("DT_Intraday.csv", io_format::csv2);
    }
    catch (const DataFrameError &ex)  {
        std::cout << ex.what() << std::endl;
        ::exit(-1);
    }

    const auto  result = df.get_view_at_times<double, long>(16, 30);

    assert(result.get_index().size() == 7);
    assert(result.get_index()[0].date() == 19861115);
    assert(result.get_index()[1].date() == 19861214);
    assert(result.get_index()[6].date() == 19870613);
    assert(result.get_index()[5].date() == 19870508);
    assert(result.get_column<double>("dbl value").size() == 7);
    assert(result.get_column<double>("dbl value")[0] == 4.0);
    assert(result.get_column<double>("dbl value")[1] == 655.5);
    assert(result.get_column<double>("dbl value")[6] == 4767.0);
    assert(result.get_column<double>("dbl value")[5] == 3935.5);
    assert(result.get_column<long>("lng value").size() == 7);
    assert(result.get_column<long>("lng value")[0] == 80);
    assert(result.get_column<long>("lng value")[1] == 13110);
    assert(result.get_column<long>("lng value")[6] == 95340);
    assert(result.get_column<long>("lng value")[5] == 78710);
}

// ----------------------------------------------------------------------------

static void test_get_data_before_times()  {

    std::cout << "\nTesting get_data_before_times( ) ..." << std::endl;

    DTDataFrame df;

    try  {
        df.read("DT_Intraday.csv", io_format::csv2);
    }
    catch (const DataFrameError &ex)  {
        std::cout << ex.what() << std::endl;
        ::exit(-1);
    }

    const auto  result = df.get_view_before_times<double, long>(1, 16);

    assert(result.get_index().size() == 523);
    assert(result.get_index()[0].date() == 19861116);
    assert(result.get_index()[10].date() == 19861120);
    assert(result.get_index()[500].date() == 19870615);
    assert(result.get_index()[522].date() == 19870624);
    assert(result.get_column<double>("dbl value").size() == 523);
    assert(result.get_column<double>("dbl value")[0] == 11.0);
    assert(result.get_column<double>("dbl value")[10] == 101.0);
    assert(result.get_column<double>("dbl value")[500] == 4796.0);
    assert(result.get_column<double>("dbl value")[522] == 4996.0);
    assert(result.get_column<long>("lng value").size() == 523);
    assert(result.get_column<long>("lng value")[0] == 220);
    assert(result.get_column<long>("lng value")[10] == 2020);
    assert(result.get_column<long>("lng value")[500] == 95920);
    assert(result.get_column<long>("lng value")[522] == 99920);
}

// ----------------------------------------------------------------------------

static void test_get_data_after_times()  {

    std::cout << "\nTesting get_data_after_times( ) ..." << std::endl;

    DTDataFrame df;

    try  {
        df.read("DT_Intraday.csv", io_format::csv2);
    }
    catch (const DataFrameError &ex)  {
        std::cout << ex.what() << std::endl;
        ::exit(-1);
    }

    const auto  result = df.get_view_after_times<double, long>(23, 40);

    assert(result.get_index().size() == 137);
    assert(result.get_index()[0].date() == 19861118);
    assert(result.get_index()[10].date() == 19861203);
    assert(result.get_index()[100].date() == 19870423);
    assert(result.get_index()[136].date() == 19870623);
    assert(result.get_column<double>("dbl value").size() == 137);
    assert(result.get_column<double>("dbl value")[0] == 78.0);
    assert(result.get_column<double>("dbl value")[10] == 415.0);
    assert(result.get_column<double>("dbl value")[100] == 3601.5);
    assert(result.get_column<double>("dbl value")[136] == 4995.0);
    assert(result.get_column<long>("lng value").size() == 137);
    assert(result.get_column<long>("lng value")[0] == 1560);
    assert(result.get_column<long>("lng value")[10] == 8300);
    assert(result.get_column<long>("lng value")[100] == 72030);
    assert(result.get_column<long>("lng value")[136] == 99900);
}

// ----------------------------------------------------------------------------

static void test_get_data_on_days()  {

    std::cout << "\nTesting get_data_on_days( ) ..." << std::endl;

    DTDataFrame df;

    try  {
        df.read("DT_Intraday.csv", io_format::csv2);
    }
    catch (const DataFrameError &ex)  {
        std::cout << ex.what() << std::endl;
        ::exit(-1);
    }

    const auto  result =
        df.get_view_on_days<double, long>({ DT_WEEKDAY::MON, DT_WEEKDAY::FRI });

    assert(result.get_index().size() == 2861);
    assert(result.get_index()[0].date() == 19861117);
    assert(result.get_index()[100].date() == 19861124);
    assert(result.get_index()[1000].date() == 19870202);
    assert(result.get_index()[2860].date() == 19870622);
    assert(result.get_column<double>("dbl value").size() == 2861);
    assert(result.get_column<double>("dbl value")[0] == 32.5);
    assert(result.get_column<double>("dbl value")[100] == 195.5);
    assert(result.get_column<double>("dbl value")[1000] == 1771.5);
    assert(result.get_column<double>("dbl value")[2860] == 4973.5);
    assert(result.get_column<long>("lng value").size() == 2861);
    assert(result.get_column<long>("lng value")[0] == 650);
    assert(result.get_column<long>("lng value")[100] == 3910);
    assert(result.get_column<long>("lng value")[1000] == 35430);
    assert(result.get_column<long>("lng value")[2860] == 99470);
}

// ----------------------------------------------------------------------------

static void test_get_data_in_months()  {

    std::cout << "\nTesting get_data_in_months( ) ..." << std::endl;

    DTDataFrame df;

    try  {
        df.read("DT_Intraday.csv", io_format::csv2);
    }
    catch (const DataFrameError &ex)  {
        std::cout << ex.what() << std::endl;
        ::exit(-1);
    }

    const auto  result =
        df.get_view_in_months<double, long>({ DT_MONTH::JAN, DT_MONTH::NOV });

    assert(result.get_index().size() == 2101);
    assert(result.get_index()[0].date() == 19861115);
    assert(result.get_index()[100].date() == 19861117);
    assert(result.get_index()[1000].date() == 19870107);
    assert(result.get_index()[2100].date() == 19870131);
    assert(result.get_column<double>("dbl value").size() == 2101);
    assert(result.get_column<double>("dbl value")[0] == 0.5);
    assert(result.get_column<double>("dbl value")[100] == 50.5);
    assert(result.get_column<double>("dbl value")[1000] == 1198.0);
    assert(result.get_column<double>("dbl value")[2100] == 1748.0);
    assert(result.get_column<long>("lng value").size() == 2101);
    assert(result.get_column<long>("lng value")[0] == 10);
    assert(result.get_column<long>("lng value")[100] == 1010);
    assert(result.get_column<long>("lng value")[1000] == 23960);
    assert(result.get_column<long>("lng value")[2100] == 34960);
}

// ----------------------------------------------------------------------------

static void test_get_data_on_days_in_month()  {

    std::cout << "\nTesting get_data_on_days_in_month( ) ..." << std::endl;

    DTDataFrame df;

    try  {
        df.read("DT_Intraday.csv", io_format::csv2);
    }
    catch (const DataFrameError &ex)  {
        std::cout << ex.what() << std::endl;
        ::exit(-1);
    }

    const auto  result = df.get_view_on_days_in_month<double, long>({ 31, 5 });

    assert(result.get_index().size() == 505);
    assert(result.get_index()[0].date() == 19861205);
    assert(result.get_index()[100].date() == 19870105);
    assert(result.get_index()[300].date() == 19870331);
    assert(result.get_index()[504].date() == 19870605);
    assert(result.get_column<double>("dbl value").size() == 505);
    assert(result.get_column<double>("dbl value")[0] == 439.5);
    assert(result.get_column<double>("dbl value")[100] == 1145.5);
    assert(result.get_column<double>("dbl value")[300] == 3071.0);
    assert(result.get_column<double>("dbl value")[504] == 4594.0);
    assert(result.get_column<long>("lng value").size() == 505);
    assert(result.get_column<long>("lng value")[0] == 8790);
    assert(result.get_column<long>("lng value")[100] == 22910);
    assert(result.get_column<long>("lng value")[300] == 61420);
    assert(result.get_column<long>("lng value")[504] == 91880);
}

// ----------------------------------------------------------------------------

static void test_get_data_between_times()  {

    std::cout << "\nTesting get_data_between_times( ) ..." << std::endl;

    DTDataFrame df;

    try  {
        df.read("DT_Intraday.csv", io_format::csv2);
    }
    catch (const DataFrameError &ex)  {
        std::cout << ex.what() << std::endl;
        ::exit(-1);
    }

    // Between 11am and 11:30am
    //
    const auto  result =
        df.get_view_between_times<double, long>(11, 11, 0, 30);

    assert(result.get_index().size() == 207);
    assert(result.get_index()[0].date() == 19861116);
    assert(result.get_index()[10].date() == 19861125);
    assert(result.get_index()[100].date() == 19870303);
    assert(result.get_index()[206].date() == 19870623);
    assert(result.get_column<double>("dbl value").size() == 207);
    assert(result.get_column<double>("dbl value")[0] == 21.0);
    assert(result.get_column<double>("dbl value")[10] == 225.5);
    assert(result.get_column<double>("dbl value")[100] == 2438.0);
    assert(result.get_column<double>("dbl value")[206] == 4984.5);
    assert(result.get_column<long>("lng value").size() == 207);
    assert(result.get_column<long>("lng value")[0] == 420);
    assert(result.get_column<long>("lng value")[10] == 4510);
    assert(result.get_column<long>("lng value")[100] == 48760);
    assert(result.get_column<long>("lng value")[206] == 99690);
}

// ----------------------------------------------------------------------------

static void test_remove_top_n_data()  {

    std::cout << "\nTesting remove_top_n_data( ) ..." << std::endl;

    StlVecType<unsigned long>   idx =
        { 123450, 123451, 123452, 123453, 123454, 123455, 123456,
          123457, 123458, 123459, 123460, 123461, 123462, 123463 };
    StlVecType<double>          d1 =
        { 1, 2, 3, 4, 5, 6, 7, 8, 9, 10, 11, 12, 13, 14 };
    StlVecType<double>          d2 =
        { 8, 9, 10, 11, 12, 13, 14, 20, 22, 23, 30, 31, 32, 1.89 };
    StlVecType<double>          d3 =
        { 15, 16, 15, 18, 19, 16, 21, 0.34, 1.56, 0.34, 2.3, 0.34, 19.0, 10 };
    StlVecType<int>             i1 = { 22, 23, 24, 25, 99 };
    MyDataFrame                 df;

    df.load_data(std::move(idx),
                 std::make_pair("col_1", d1),
                 std::make_pair("col_2", d2),
                 std::make_pair("col_3", d3),
                 std::make_pair("col_4", i1));

    MyDataFrame df2 = df;

    auto    lbd =
        [](const unsigned long &, const double &val) -> bool {
            return (val < 100.0);
        };
    auto    view =
        df2.get_view_by_sel<double, decltype(lbd), double, int>
            ("col_1", lbd);

    df.remove_top_n_data<double, int, double>("col_3", 4);
    view.remove_top_n_data<double, int, double>("col_3", 4);

    assert(df.get_index().size() == 10);
    assert(view.get_index().size() == 10);
    assert(df.get_column<double>("col_2").size() == 10);
    assert(view.get_column<double>("col_2").size() == 10);
    assert(df.get_column<int>("col_4").size() == 10);
    assert(view.get_column<int>("col_4").size() == 10);
    assert(df.get_index()[4] == 123457);
    assert(view.get_index()[4] == 123457);
    assert(df.get_column<double>("col_1")[6] == 10);
    assert(view.get_column<double>("col_1")[6] == 10);
    assert(df.get_column<int>("col_4")[2] == 24);
    assert(view.get_column<int>("col_4")[2] == 24);
}

// -----------------------------------------------------------------------------

static void test_remove_bottom_n_data()  {

    std::cout << "\nTesting remove_bottom_n_data( ) ..." << std::endl;

    StlVecType<unsigned long>   idx =
        { 123450, 123451, 123452, 123453, 123454, 123455, 123456,
          123457, 123458, 123459, 123460, 123461, 123462, 123463 };
    StlVecType<double>          d1 =
        { 1, 2, 3, 4, 5, 6, 7, 8, 9, 10, 11, 12, 13, 14 };
    StlVecType<double>          d2 =
        { 8, 9, 10, 11, 12, 13, 14, 20, 22, 23, 30, 31, 32, 1.89 };
    StlVecType<double>          d3 =
        { 15, 16, 15, 18, 19, 16, 21, 0.34, 1.56, 0.34, 2.3, 0.34, 19.0, 10 };
    StlVecType<int>             i1 = { 22, 23, 24, 25, 99 };
    MyDataFrame                 df;

    df.load_data(std::move(idx),
                 std::make_pair("col_1", d1),
                 std::make_pair("col_2", d2),
                 std::make_pair("col_3", d3),
                 std::make_pair("col_4", i1));

    MyDataFrame df2 = df;

    auto    lbd =
        [](const unsigned long &, const double &val) -> bool {
            return (val < 100.0);
        };
    auto    view =
        df2.get_view_by_sel<double, decltype(lbd), double, int>
            ("col_1", lbd);

    df.remove_bottom_n_data<double, int, double>("col_3", 4);
    view.remove_bottom_n_data<double, int, double>("col_3", 4);

    assert(df.get_index().size() == 10);
    assert(view.get_index().size() == 10);
    assert(df.get_column<double>("col_2").size() == 10);
    assert(view.get_column<double>("col_2").size() == 10);
    assert(df.get_column<int>("col_4").size() == 10);
    assert(view.get_column<int>("col_4").size() == 10);
    assert(df.get_index()[4] == 123454);
    assert(view.get_index()[4] == 123454);
    assert(df.get_column<double>("col_1")[6] == 7);
    assert(view.get_column<double>("col_1")[6] == 7);
    assert(df.get_column<int>("col_4")[2] == 24);
    assert(view.get_column<int>("col_4")[2] == 24);
}

// -----------------------------------------------------------------------------

static void test_remove_above_quantile_data()  {

    std::cout << "\nTesting remove_above_quantile_data( ) ..." << std::endl;

    StlVecType<unsigned long>   idx =
        { 123450, 123451, 123452, 123453, 123454, 123455, 123456,
          123457, 123458, 123459, 123460, 123461, 123462, 123463 };
    StlVecType<double>          d1 =
        { 1, 2, 3, 4, 5, 6, 7, 8, 9, 10, 11, 12, 13, 14 };
    StlVecType<double>          d2 =
        { 8, 9, 10, 11, 12, 13, 14, 20, 22, 23, 30, 31, 32, 1.89 };
    StlVecType<double>          d3 =
        { 15, 16, 15, 18, 19, 16, 21, 0.34, 1.56, 0.34, 2.3, 0.34, 19.0, 10 };
    StlVecType<int>             i1 = { 22, 23, 24, 25, 99 };
    MyDataFrame                 df;

    df.load_data(std::move(idx),
                 std::make_pair("col_1", d1),
                 std::make_pair("col_2", d2),
                 std::make_pair("col_3", d3),
                 std::make_pair("col_4", i1));

    MyDataFrame df2 = df;

    auto    lbd =
        [](const unsigned long &, const double &val) -> bool {
            return (val < 100.0);
        };
    auto    view =
        df2.get_view_by_sel<double, decltype(lbd), double, int>("col_1", lbd);

    df.remove_above_quantile_data<double, int, double>("col_3", 0.45);
    view.remove_above_quantile_data<double, int, double>("col_3", 0.45);

    StlVecType<unsigned long>   index =
        { 123457, 123458, 123459, 123460, 123461, 123463 };
    StlVecType<double>          col_1 = { 8, 9, 10, 11, 12, 14 };
    StlVecType<double>          col_2 = { 20, 22, 23, 30, 31, 1.89 };
    StlVecType<double>          col_3 = { 0.34, 1.56, 0.34, 2.3, 0.34, 10 };
    StlVecType<int>             col_4 = { 0, 0, 0, 0, 0, 0 };

    assert(df.get_index() == index);
    assert(df.get_column<double>("col_1") == col_1);
    assert(df.get_column<double>("col_2") == col_2);
    assert(df.get_column<double>("col_3") == col_3);
    assert(df.get_column<int>("col_4") == col_4);
}

// -----------------------------------------------------------------------------

static void test_remove_below_quantile_data()  {

    std::cout << "\nTesting remove_below_quantile_data( ) ..." << std::endl;

    StlVecType<unsigned long>   idx =
        { 123450, 123451, 123452, 123453, 123454, 123455, 123456,
          123457, 123458, 123459, 123460, 123461, 123462, 123463 };
    StlVecType<double>          d1 =
        { 1, 2, 3, 4, 5, 6, 7, 8, 9, 10, 11, 12, 13, 14 };
    StlVecType<double>          d2 =
        { 8, 9, 10, 11, 12, 13, 14, 20, 22, 23, 30, 31, 32, 1.89 };
    StlVecType<double>          d3 =
        { 15, 16, 15, 18, 19, 16, 21, 0.34, 1.56, 0.34, 2.3, 0.34, 19.0, 10 };
    StlVecType<int>             i1 = { 22, 23, 24, 25, 99 };
    MyDataFrame                 df;

    df.load_data(std::move(idx),
                 std::make_pair("col_1", d1),
                 std::make_pair("col_2", d2),
                 std::make_pair("col_3", d3),
                 std::make_pair("col_4", i1));

    MyDataFrame df2 = df;

    auto    lbd =
        [](const unsigned long &, const double &val) -> bool {
            return (val < 100.0);
        };
    auto    view =
        df2.get_view_by_sel<double, decltype(lbd), double, int>("col_1", lbd);

    df.remove_below_quantile_data<double, int, double>("col_3", 0.45);
    view.remove_below_quantile_data<double, int, double>("col_3", 0.45);

    StlVecType<unsigned long>   index =
        { 123450, 123451, 123452, 123453, 123454, 123455, 123456, 123462 };
    StlVecType<double>          col_1 = { 1, 2, 3, 4, 5, 6, 7, 13 };
    StlVecType<double>          col_2 = { 8, 9, 10, 11, 12, 13, 14, 32 };
    StlVecType<double>          col_3 = { 15, 16, 15, 18, 19, 16, 21, 19 };
    StlVecType<int>             col_4 = { 22, 23, 24, 25, 99, 0, 0, 0 };

    assert(df.get_index() == index);
    assert(df.get_column<double>("col_1") == col_1);
    assert(df.get_column<double>("col_2") == col_2);
    assert(df.get_column<double>("col_3") == col_3);
    assert(df.get_column<int>("col_4") == col_4);
}

// -----------------------------------------------------------------------------

static void test_remove_data_by_stdev()  {

    std::cout << "\nTesting remove_data_by_stdev( ) ..." << std::endl;

    typedef StdDataFrame64<std::string> StrDataFrame;

    StrDataFrame    df;

    try  {
        df.read("SHORT_IBM.csv", io_format::csv2);
    }
    catch (const DataFrameError &ex)  {
        std::cout << ex.what() << std::endl;
        ::exit(-1);
    }

    StrDataFrame    df2 = df;

    auto    lbd =
        [](const std::string &, const double &) -> bool { return (true); };
    auto    view =
        df2.get_view_by_sel<double, decltype(lbd), double, long>
            ("IBM_Open", lbd);

    df.remove_data_by_stdev <double, double, long>("IBM_Close", 0.25, -0.5);
    view.remove_data_by_stdev<double, double, long>("IBM_Close", 0.25, -0.5);

    assert(df.get_index().size() == 570);
    assert(view.get_index().size() == 570);
    assert(view.get_column<double>("IBM_Open").size() == 570);
    assert(view.get_column<long>("IBM_Volume").size() == 570);
    assert(df.get_column<double>("IBM_Low").size() == 570);
    assert(df.get_column<long>("IBM_Volume").size() == 570);
    assert(df.get_index()[500] == "2019-04-08");
    assert(view.get_index()[101] == "2016-04-26");
    assert(view.get_column<double>("IBM_Open")[45] == 142.600006);
    assert(df.get_column<long>("IBM_Volume")[300] == 4300500);
}

// ----------------------------------------------------------------------------

static void test_get_data_by_stdev()  {

    std::cout << "\nTesting get_data_by_stdev( ) ..." << std::endl;

    typedef StdDataFrame64<std::string> StrDataFrame;

    StrDataFrame    df;

    try  {
        df.read("SHORT_IBM.dat", io_format::binary);
    }
    catch (const DataFrameError &ex)  {
        std::cout << ex.what() << std::endl;
        ::exit(-1);
    }

    StrDataFrame    df2 = df;

    auto    lbd =
        [](const std::string &, const double &) -> bool { return (true); };
    auto    view =
        df2.get_view_by_sel<double, decltype(lbd), double, long>
            ("IBM_Open", lbd);

    auto    result_df =
        df.get_data_by_stdev <double, double, long>("IBM_Close", 0.1, -0.4);
    auto    result_view =
        view.get_view_by_stdev<double, double, long>("IBM_Close", 0.1, -0.4);

    assert(result_df.get_index().size() == 379);
    assert(result_view.get_index().size() == 379);
    assert(result_view.get_column<double>("IBM_Open").size() == 379);
    assert(result_view.get_column<long>("IBM_Volume").size() == 379);
    assert(result_df.get_column<double>("IBM_Low").size() == 379);
    assert(result_df.get_column<long>("IBM_Volume").size() == 379);
    assert(result_df.get_index()[300] == "2018-08-23");
    assert(result_view.get_index()[300] == "2018-08-23");
    assert(result_df.get_index()[101] == "2016-06-13");
    assert(result_view.get_index()[101] == "2016-06-13");
    assert(result_view.get_column<double>("IBM_Open")[45] == 141.740005);
    assert(result_df.get_column<double>("IBM_Open")[45] == 141.740005);
    assert(result_df.get_column<long>("IBM_Volume")[230] == 4413200);
    assert(result_view.get_column<long>("IBM_Volume")[230] == 4413200);
}

// ----------------------------------------------------------------------------

static void test_get_data_by_kmeans()  {

    std::cout << "\nTesting get_data_by_kmeans( ) ..." << std::endl;

    typedef StdDataFrame64<std::string> StrDataFrame;

    StrDataFrame    df;

    try  {
        df.read("SHORT_IBM.dat", io_format::binary);
    }
    catch (const DataFrameError &ex)  {
        std::cout << ex.what() << std::endl;
        ::exit(-1);
    }

    StrDataFrame    df2 = df;

    auto    lbd =
        [](const std::string &, const double &) -> bool { return (true); };
    auto    view =
        df2.get_view_by_sel<double, decltype(lbd), double, long>
            ("IBM_Open", lbd);

    auto    result_df =
        df.get_data_by_kmeans <4, double, double, long>
            ("IBM_Close",
             [](const double &x, const double &y) -> double  {
                 return (std::fabs(x - y));
             },
             1000,  // Number of iterations
             1234); // Random number seed
    auto    result_view =
        view.get_view_by_kmeans<4, double, double, long>
            ("IBM_Close",
             [](const double &x, const double &y) -> double  {
                 return (std::fabs(x - y));
             },
             1000,  //  Number of iterations
             1234); // Random number seed

    assert(result_df.size() == 4);
    assert(result_df.size() == result_view.size());

    assert(result_df[0].get_index().size() == 272);
    assert(result_df[0].get_column<double>("IBM_Open").size() == 272);
    assert(result_df[0].get_index()[0] == "2014-01-02");
    assert(result_df[0].get_index()[271] == "2017-04-07");
    assert(result_df[0].get_column<double>("IBM_High")[200] == 182.839996);
    assert(result_df[0].get_column<long>("IBM_Volume")[100] == 3721600);
    assert(result_view[0].get_index().size() == 272);
    assert(result_view[0].get_column<double>("IBM_Open").size() == 272);
    assert(result_view[0].get_index()[0] == "2014-01-02");
    assert(result_view[0].get_index()[271] == "2017-04-07");
    assert(result_view[0].get_column<double>("IBM_High")[200] == 182.839996);
    assert(result_view[0].get_column<long>("IBM_Volume")[100] == 3721600);

    assert(result_df[1].get_index().size() == 585);
    assert(result_df[1].get_column<double>("IBM_Open").size() == 585);
    assert(result_df[1].get_index()[0] == "2014-10-20");
    assert(result_df[1].get_index()[584] == "2020-02-21");
    assert(result_df[1].get_column<double>("IBM_High")[200] == 153.100006);
    assert(result_df[1].get_column<long>("IBM_Volume")[100] == 3749600);
    assert(result_view[1].get_index().size() == 585);
    assert(result_view[1].get_column<double>("IBM_Open").size() == 585);
    assert(result_view[1].get_index()[0] == "2014-10-20");
    assert(result_view[1].get_index()[584] == "2020-02-21");
    assert(result_view[1].get_column<double>("IBM_High")[200] == 153.100006);
    assert(result_view[1].get_column<long>("IBM_Volume")[100] == 3749600);

    assert(result_df[2].get_index().size() == 258);
    assert(result_df[2].get_column<double>("IBM_Open").size() == 258);
    assert(result_df[2].get_index()[0] == "2016-01-15");
    assert(result_df[2].get_index()[257] == "2020-10-30");
    assert(result_df[2].get_column<double>("IBM_High")[200] == 127.239998);
    assert(result_df[2].get_column<long>("IBM_Volume")[100] == 12502100);
    assert(result_view[2].get_index().size() == 258);
    assert(result_view[2].get_column<double>("IBM_Open").size() == 258);
    assert(result_view[2].get_index()[0] == "2016-01-15");
    assert(result_view[2].get_index()[257] == "2020-10-30");
    assert(result_view[2].get_column<double>("IBM_High")[200] == 127.239998);
    assert(result_view[2].get_column<long>("IBM_Volume")[100] == 12502100);

    assert(result_df[3].get_index().size() == 606);
    assert(result_df[3].get_column<double>("IBM_Open").size() == 606);
    assert(result_df[3].get_index()[0] == "2015-08-21");
    assert(result_df[3].get_index()[605] == "2020-10-08");
    assert(result_df[3].get_column<double>("IBM_High")[200] == 145.880005);
    assert(result_df[3].get_column<long>("IBM_Volume")[100] == 4386200);
    assert(result_view[3].get_index().size() == 606);
    assert(result_view[3].get_column<double>("IBM_Open").size() == 606);
    assert(result_view[3].get_index()[0] == "2015-08-21");
    assert(result_view[3].get_index()[605] == "2020-10-08");
    assert(result_view[3].get_column<double>("IBM_High")[200] == 145.880005);
    assert(result_view[3].get_column<long>("IBM_Volume")[100] == 4386200);
}

// ----------------------------------------------------------------------------

void test_get_data_by_affin()  {

    std::cout << "\nTesting get_data_by_affin( ) ..." << std::endl;

    typedef StdDataFrame64<std::string> StrDataFrame;

    StrDataFrame    df;

    try  {
        df.read("SHORT_IBM.dat", io_format::binary);
    }
    catch (const DataFrameError &ex)  {
        std::cout << ex.what() << std::endl;
        ::exit(-1);
    }

    StrDataFrame    df2 = df;

    auto    lbd =
        [](const std::string &, const double &) -> bool { return (true); };
    auto    view =
        df2.get_view_by_sel<double, decltype(lbd), double, long>
            ("IBM_Open", lbd);

    auto    views =
        view.get_view_by_affin<double, double, long>
            ("IBM_Close",
             [](const double &x, const double &y) -> double  {
                 return (std::fabs(x - y));
             },
             25);  //  Number of iterations

    assert(views.size() == 4);

    assert(views[0].get_index().size() == 157);
    assert(views[0].get_column<double>("IBM_Open").size() == 157);
    assert(views[0].get_index()[0] == "2014-10-21");
    assert(views[0].get_index()[156] == "2018-02-01");
    assert(views[0].get_column<double>("IBM_High")[140] == 162.899994);
    assert(views[0].get_column<long>("IBM_Volume")[100] == 2543100);

    assert(views[1].get_index().size() == 309);
    assert(views[1].get_column<double>("IBM_Open").size() == 309);
    assert(views[1].get_index()[0] == "2014-01-02");
    assert(views[1].get_index()[308] == "2018-01-18");
    assert(views[1].get_column<double>("IBM_High")[200] == 182.839996);
    assert(views[1].get_column<long>("IBM_Volume")[100] == 3721600);

    assert(views[2].get_index().size() == 256);
    assert(views[2].get_column<double>("IBM_Open").size() == 256);
    assert(views[2].get_index()[0] == "2014-11-20");
    assert(views[2].get_index()[255] == "2020-02-13");
    assert(views[2].get_column<double>("IBM_High")[200] == 156.800003);
    assert(views[2].get_column<long>("IBM_Volume")[100] == 2838100);

    assert(views[3].get_index().size() == 999);
    assert(views[3].get_column<double>("IBM_Open").size() == 999);
    assert(views[3].get_index()[0] == "2014-12-15");
    assert(views[3].get_index()[998] == "2020-10-30");
    assert(views[3].get_column<double>("IBM_High")[200] == 152.929993);
    assert(views[3].get_column<long>("IBM_Volume")[100] == 3924800);
}

// ----------------------------------------------------------------------------

static void test_remove_data_by_hampel()  {

    std::cout << "\nTesting remove_data_by_hampel( ) ..." << std::endl;

    typedef StdDataFrame64<std::string> StrDataFrame;

    StrDataFrame    df;

    try  {
        df.read("SHORT_IBM.csv", io_format::csv2);
        assert(df.get_index().size() == 1721);
        assert(df.get_column<double>("IBM_Open").size() == 1721);
        assert(df.get_column<double>("IBM_Close").size() == 1721);
    }
    catch (const DataFrameError &ex)  {
        std::cout << ex.what() << std::endl;
        ::exit(-1);
    }

    StrDataFrame    df2 = df;

    auto    lbd =
        [](const std::string &, const double &) -> bool { return (true); };
    auto    view =
        df2.get_view_by_sel<double, decltype(lbd), double, long>
            ("IBM_Open", lbd);

    df.remove_data_by_hampel <double, double, long>("IBM_Close", 10);
    view.remove_data_by_hampel<double, double, long>("IBM_Close", 10);

    assert(df.get_index().size() == 1644);
    assert(view.get_index().size() == 1644);
    assert(view.get_column<double>("IBM_Open").size() == 1644);
    assert(view.get_column<long>("IBM_Volume").size() == 1644);
    assert(df.get_column<double>("IBM_Low").size() == 1644);
    assert(df.get_column<long>("IBM_Volume").size() == 1644);
    assert(df.get_index()[500] == "2016-01-25");
    assert(view.get_index()[101] == "2014-05-30");
    assert(view.get_column<double>("IBM_Open")[45] == 187.550003);
    assert(df.get_column<long>("IBM_Volume")[300] == 4255400);
}

// ----------------------------------------------------------------------------

static void test_DBSCANVisitor()  {

    std::cout << "\nTesting DBSCANVisitor{ } ..." << std::endl;

    typedef StdDataFrame64<std::string> StrDataFrame;

    StrDataFrame    df;

    try  {
        df.read("SHORT_IBM.csv", io_format::csv2);
    }
    catch (const DataFrameError &ex)  {
        std::cout << ex.what() << std::endl;
        ::exit(-1);
    }

    auto    lbd =
        [](const std::string &, const double &) -> bool { return (true); };
    auto    view =
        df.get_view_by_sel<double, decltype(lbd), double, long>
            ("IBM_Open", lbd);

    DBSCANVisitor<double, std::string, 64>  dbscan(
        10,
        4,
        [](const double &x, const double &y)  { return (std::fabs(x - y)); });

    view.single_act_visit<double>("IBM_Close", dbscan);

    assert(dbscan.get_noisey_idxs().size() == 2);
    assert(dbscan.get_noisey_idxs()[0] == 1564);
    assert(dbscan.get_noisey_idxs()[1] == 1565);

    assert(dbscan.get_result().size() == 19);
    assert(dbscan.get_result()[0].size() == 11);
    assert(dbscan.get_result()[4].size() == 31);
    assert(dbscan.get_result()[10].size() == 294);
    assert(dbscan.get_result()[14].size() == 82);
    assert(dbscan.get_result()[18].size() == 10);
    assert(dbscan.get_result()[0][6] == 185.679993);
    assert(dbscan.get_result()[4][18] == 167.330002);
    assert(dbscan.get_result()[10][135] == 145.160004);
    assert(dbscan.get_result()[18][3] == 103.550003);
}

// ----------------------------------------------------------------------------

static void test_MeanShiftVisitor()  {

    std::cout << "\nTesting MeanShiftVisitor{ } ..." << std::endl;

    typedef StdDataFrame64<std::string> StrDataFrame;

    StrDataFrame    df;

    try  {
        df.read("SHORT_IBM.csv", io_format::csv2);
    }
    catch (const DataFrameError &ex)  {
        std::cout << ex.what() << std::endl;
        ::exit(-1);
    }

    MeanShiftVisitor<double, std::string, 64>   mshift(
        1.0,
        4,
        mean_shift_kernel::gaussian,
        // mean_shift_kernel::triweight,
        [](const double &x, const double &y)  { return (std::fabs(x - y)); });

    df.single_act_visit<double>("IBM_Close", mshift);

    assert(mshift.get_result().size() == 19);
    assert(mshift.get_result()[0].size() == 106);
    assert(mshift.get_result()[4].size() == 19);
    assert(mshift.get_result()[6].size() == 274);
    assert(mshift.get_result()[10].size() == 180);
    assert(mshift.get_result()[14].size() == 29);
    assert(mshift.get_result()[18].size() == 2);
    assert(std::fabs(mshift.get_result()[0][6] - 184.16) < 0.001);
    assert(std::fabs(mshift.get_result()[4][18] - 194.0) < 0.001);
    assert(std::fabs(mshift.get_result()[6][273] - 154.31) < 0.001);
    assert(std::fabs(mshift.get_result()[10][135] - 137.61) < 0.001);
    assert(std::fabs(mshift.get_result()[18][1] - 94.77) < 0.001);
}

// ----------------------------------------------------------------------------

void test_get_data_by_dbscan()  {

    std::cout << "\nTesting get_data_by_dbscan( ) ..." << std::endl;

    typedef StdDataFrame64<std::string> StrDataFrame;

    StrDataFrame    df;

    try  {
        df.read("SHORT_IBM.dat", io_format::binary);
    }
    catch (const DataFrameError &ex)  {
        std::cout << ex.what() << std::endl;
        ::exit(-1);
    }

    StrDataFrame    df2 = df;

    auto    lbd =
        [](const std::string &, const double &) -> bool { return (true); };
    auto    view =
        df2.get_view_by_sel<double, decltype(lbd), double, long>
            ("IBM_Open", lbd);

    // I am using both views and dataframes to make sure both work
    //
    auto    views =
        view.get_view_by_dbscan<double, double, long>
            ("IBM_Close", 10, 4,
             [](const double &x, const double &y) -> double  {
                 return (std::fabs(x - y));
             });
    auto    dfs =
        df.get_data_by_dbscan<double, double, long>
            ("IBM_Close", 10, 4,
             [](const double &x, const double &y) -> double  {
                 return (std::fabs(x - y));
             });

    assert(views.size() == 20);

    assert(views[0].get_index().size() == 11);
    assert(views[0].get_column<double>("IBM_Close")[7] == 184.779999);

    assert(dfs[5].get_index().size() == 127);
    assert(dfs[5].get_column<double>("IBM_Open")[15] == 162.0);

    assert(views[16].get_index().size() == 29);
    assert(views[16].get_column<double>("IBM_High")[3] == 117.75);

    // This is the last DataFrame which contains the data corresponding to
    // noisy close prices
    //
    assert(views[19].get_index().size() == 2);
    assert(views[19].get_column<long>("IBM_Volume")[0] == 10546500);
    assert(views[19].get_index()[1] == "2020-03-23");
}

// ----------------------------------------------------------------------------

void test_get_data_by_mshift()  {

    std::cout << "\nTesting get_data_by_mshift( ) ..." << std::endl;

    typedef StdDataFrame64<std::string> StrDataFrame;

    StrDataFrame    df;

    try  {
        df.read("SHORT_IBM.dat", io_format::binary);
    }
    catch (const DataFrameError &ex)  {
        std::cout << ex.what() << std::endl;
        ::exit(-1);
    }

    StrDataFrame    df2 = df;

    auto    lbd =
        [](const std::string &, const double &) -> bool { return (true); };
    auto    view =
        df2.get_view_by_sel<double, decltype(lbd), double, long>
            ("IBM_Open", lbd);

    // I am using both views and dataframes to make sure both work
    //
    auto    views =
        view.get_view_by_mshift<double, double, long>
            ("IBM_Close", 1, 4, mean_shift_kernel::gaussian,
             [](const double &x, const double &y) -> double  {
                 return (std::fabs(x - y));
             });
    auto    dfs =
        df.get_data_by_mshift<double, double, long>
            ("IBM_Close", 1, 4, mean_shift_kernel::gaussian,
             [](const double &x, const double &y) -> double  {
                 return (std::fabs(x - y));
             });

    assert(views.size() == 19);
    assert(dfs.size() == 19);
    assert(views[0].get_index().size() == 106);
    assert(dfs[0].get_index().size() == 106);
    assert(views[4].get_index().size() == 19);
    assert(views[6].get_index().size() == 274);
    assert(views[10].get_index().size() == 180);
    assert(views[14].get_index().size() == 29);
    assert(views[18].get_index().size() == 2);
    assert(dfs[18].get_index().size() == 2);

    assert(
    (std::fabs(views[0].get_column<double>("IBM_Close")[7] - 185.92) < 0.001));
    assert(
    (std::fabs(dfs[5].get_column<double>("IBM_Open")[15] - 163.7) < 0.001));
    assert(
    (std::fabs(views[16].get_column<double>("IBM_High")[3] - 106.04) < 0.001));
    assert(dfs[18].get_column<long>("IBM_Volume")[0] == 10546500);
    assert(views[18].get_index()[1] == "2020-03-23");
}

// ----------------------------------------------------------------------------

static void test_view_assign()  {

    std::cout << "\nTesting view_assign( ) ..." << std::endl;

    typedef StdDataFrame64<std::string> StrDataFrame;

    StrDataFrame    df;

    try  {
        df.read("SHORT_IBM.csv", io_format::csv2);
    }
    catch (const DataFrameError &ex)  {
        std::cout << ex.what() << std::endl;
        ::exit(-1);
    }

    auto    lbd =
        [](const std::string &, const double &) -> bool { return (true); };
    auto    ptr_view =
        df.get_view_by_sel<double, decltype(lbd), double, long>
            ("IBM_Open", lbd);
    auto    view = df.get_view_by_loc<double, long>(Index2D<long>{ 100, 500 });

    StrDataFrame    df2;
    StrDataFrame    df3;

    df2.assign<decltype(ptr_view), double, long>(ptr_view);
    df3.assign<decltype(view), double, long>(view);

    assert(df2.get_index().size() == 1721);
    assert(df3.get_index().size() == 400);
    assert(std::fabs(df2.get_column<double>("IBM_Open")[100] - 184.48) < 0.001);
    assert(df3.get_column<long>("IBM_Volume")[100] == 4350200);

    StrDataFrame::View      dfv;
    StrDataFrame::PtrView   dfpv;

    dfv.assign<StrDataFrame, double, long>(df2);
    dfpv.assign<StrDataFrame, double, long>(df3);
    assert(dfv.get_index().size() == 1721);
    assert(dfpv.get_index().size() == 400);
    assert(std::fabs(dfv.get_column<double>("IBM_Open")[100] - 184.48) < 0.001);
    assert(dfpv.get_column<long>("IBM_Volume")[100] == 4350200);

    StrDataFrame::View      dfv2;
    StrDataFrame::PtrView   dfpv2;

    dfv2.assign<decltype(dfpv), double, long>(dfpv);
    dfpv2.assign<decltype(dfv), double, long>(dfv);
    assert(dfv2.get_index().size() == 400);
    assert(dfpv2.get_index().size() == 1721);
    assert((
        std::fabs(dfv2.get_column<double>("IBM_Open")[100] - 181.24) < 0.001));
    assert(dfpv2.get_column<long>("IBM_Volume")[100] == 3721600);
}

// ----------------------------------------------------------------------------

static void test_CrossCorrVisitor()  {

    std::cout << "\nTesting CrossCorrVisitor{ } ..." << std::endl;

    typedef StdDataFrame64<std::string> StrDataFrame;

    StrDataFrame    df;

    try  {
        df.read("SHORT_IBM.csv", io_format::csv2);
    }
    catch (const DataFrameError &ex)  {
        std::cout << ex.what() << std::endl;
        ::exit(-1);
    }

    CrossCorrVisitor<double, std::string>   cc(-16, 16);

    df.single_act_visit<double, double>("IBM_Close", "IBM_Open", cc);

    assert(cc.get_result().size() == 32);
    assert(std::fabs(cc.get_result()[0] - 0.906) < 0.0001);
    assert(std::fabs(cc.get_result()[1] - 0.9117) < 0.0001);
    assert(std::fabs(cc.get_result()[15] - 0.9919) < 0.0001);
    assert(std::fabs(cc.get_result()[16] - 0.9971) < 0.0001);
    assert(std::fabs(cc.get_result()[30] - 0.9239) < 0.0001);
    assert(std::fabs(cc.get_result()[31] - 0.9179) < 0.0001);
}

// ----------------------------------------------------------------------------

static void test_PartialAutoCorrVisitor()  {

    std::cout << "\nTesting PartialAutoCorrVisitor{  } ..." << std::endl;

    StrDataFrame    df;

    try  {
        df.read("IBM.csv", io_format::csv2);
    }
    catch (const DataFrameError &ex)  {
        std::cout << ex.what() << std::endl;
        ::exit(-1);
    }

    PartialAutoCorrVisitor<double, std::string> pacf { 50 };

    df.single_act_visit<double> ("IBM_Close", pacf);

    assert(pacf.get_result().size() == 50);
    assert(std::fabs(pacf.get_result()[0] - 1.0) < 0.000001);
    assert(std::fabs(pacf.get_result()[1] - 0.999915) < 0.000001);
    assert(std::fabs(pacf.get_result()[10] - 0.982959) < 0.000001);
    assert(std::fabs(pacf.get_result()[30] - 0.983226) < 0.000001);
    assert(std::fabs(pacf.get_result()[48] - 0.98751) < 0.000001);
    assert(std::fabs(pacf.get_result()[49] - 0.987886) < 0.000001);
}

// ----------------------------------------------------------------------------

static void test_make_stationary()  {

    std::cout << "\nTesting make_stationary( ) ..." << std::endl;

    StrDataFrame    df;

    try  {
        df.read("IBM.csv", io_format::csv2);
    }
    catch (const DataFrameError &ex)  {
        std::cout << ex.what() << std::endl;
        ::exit(-1);
    }

    auto    df2 = df;
    auto    df3 = df;
    auto    df4 = df;
    auto    df5 = df;
    auto    df6 = df;

    df.make_stationary<double>("IBM_Close", stationary_method::differencing);

    const auto  &close = df.get_column<double>("IBM_Close");

    assert(close.size() == 5031);
    assert(std::fabs(close[0] - 3.375) < 0.001);
    assert(std::fabs(close[1] - 3.375) < 0.001);
    assert(std::fabs(close[702] - 0.120003) < 0.0001);
    assert(std::fabs(close[1695] - -1.34) < 0.001);
    assert(std::fabs(close[5029] - 2.26) < 0.001);
    assert(std::fabs(close[5030] - 2.75) < 0.001);

    df2.make_stationary<double>("IBM_Close", stationary_method::log_trans);

    const auto  &close2 = df2.get_column<double>("IBM_Close");

    assert(close2.size() == 5031);
    assert(std::fabs(close2[0] - 4.59069) < 0.0001);
    assert(std::fabs(close2[1] - 4.62436) < 0.0001);
    assert(std::fabs(close2[702] - 4.41848) < 0.0001);
    assert(std::fabs(close2[1695] - 4.71752) < 0.0001);
    assert(std::fabs(close2[5029] - 4.69052) < 0.0001);
    assert(std::fabs(close2[5030] - 4.71546) < 0.0001);

    df3.make_stationary<double>("IBM_Close", stationary_method::sqrt_trans);

    const auto  &close3 = df3.get_column<double>("IBM_Close");

    assert(close3.size() == 5031);
    assert(std::fabs(close3[0] - 9.92786) < 0.0001);
    assert(std::fabs(close3[1] - 10.0964) < 0.0001);
    assert(std::fabs(close3[702] - 9.10879) < 0.0001);
    assert(std::fabs(close3[1695] - 10.5778) < 0.0001);
    assert(std::fabs(close3[5029] - 10.436) < 0.001);
    assert(std::fabs(close3[5030] - 10.5669) < 0.0001);

    df4.make_stationary<double>("IBM_Close",
                                stationary_method::boxcox_trans,
                                { .bc_type = box_cox_type::original,
                                  .lambda = 1.5,
                                  .is_all_positive = true });

    const auto  &close4 = df4.get_column<double>("IBM_Close");

    assert(close4.size() == 5031);
    assert(std::fabs(close4[0] - 651.677) < 0.001);
    assert(std::fabs(close4[1] - 685.469) < 0.001);
    assert(std::fabs(close4[702] - 503.171) < 0.001);
    assert(std::fabs(close4[1695] - 788.367) < 0.001);
    assert(std::fabs(close4[5029] - 757.056) < 0.001);
    assert(std::fabs(close4[5030] - 785.936) < 0.001);

    df5.make_stationary<double>(
        "IBM_Close",
        stationary_method::decomposition,
        { .season_period = 132,
          .dcom_fraction = 0.6667,
          .dcom_delta = 0,
          .dcom_type = decompose_type::multiplicative });

    const auto  &close5 = df5.get_column<double>("IBM_Close");

    assert(close5.size() == 5031);
    assert(std::fabs(close5[0] - 1.20614) < 0.0001);
    assert(std::fabs(close5[1] - 1.2488) < 0.0001);
    assert(std::fabs(close5[702] - 0.926802) < 0.0001);
    assert(std::fabs(close5[1695] - 1.04238) < 0.0001);
    assert(std::fabs(close5[5029] - 0.817188) < 0.001);
    assert(std::fabs(close5[5030] - 0.836598) < 0.0001);

    df6.make_stationary<double>("IBM_Close",
                                stationary_method::smoothing,
                                { .decay_spec = exponential_decay_spec::span,
                                  .decay_alpha = 1.5,
                                  .finite_adjust = true });

    const auto  &close6 = df6.get_column<double>("IBM_Close");

    assert(close6.size() == 5031);
    assert(std::fabs(close6[0] - 98.5625) < 0.0001);
    assert(std::fabs(close6[1] - 101.375) < 0.0001);
    assert(std::fabs(close6[702] - 82.9529) < 0.0001);
    assert(std::fabs(close6[1695] - 112.106) < 0.001);
    assert(std::fabs(close6[5029] - 108.634) < 0.001);
    assert(std::fabs(close6[5030] - 111.055) < 0.001);
}

// ----------------------------------------------------------------------------

static void test_StationaryCheckVisitor()  {

    std::cout << "\nTesting StationaryCheckVisitor{  } ..." << std::endl;

    StrDataFrame    df;

    try  {
        df.read("IBM.csv", io_format::csv2);
    }
    catch (const DataFrameError &ex)  {
        std::cout << ex.what() << std::endl;
        ::exit(-1);
    }

    RandGenParams<double>   p;

    p.mean = 0;
    p.std = 1;
    p.seed = 123;

    df.load_column("normal_col",
                   gen_normal_dist<double>(df.get_index().size(), p));

    p.max_value = 1000;
    p.min_value = -1000;
    df.load_column("uniform col",
                   gen_uniform_real_dist<double>(df.get_index().size(), p));

    std::vector<double> log_close;

    log_close.reserve(df.get_index().size());
    for (const auto val : df.get_column<double>("IBM_Close"))
        log_close.push_back(std::log(val));
    df.load_column("log close", std::move(log_close));

    DecomposeVisitor<double, std::string>   d_v (280, 0.6, 0.01);

    df.single_act_visit<double>("IBM_Close", d_v);
    df.load_column("residual close", std::move(d_v.get_residual()));

    // KPSS tests
    //
    StationaryCheckVisitor<double, std::string> sc { stationary_test::kpss };

    df.single_act_visit<double>("IBM_Close", sc);
    assert(std::fabs(sc.get_kpss_value() - 63.5831) < 0.0001);
    assert(sc.get_kpss_statistic() == 0);

    df.single_act_visit<double>("normal_col", sc);
    assert(sc.get_kpss_value() < 0.078);
    assert(sc.get_kpss_statistic() == 0.1);

    df.single_act_visit<double>("uniform col", sc);
    assert(sc.get_kpss_value() < 0.08);
    assert(sc.get_kpss_statistic() == 0.1);

    df.single_act_visit<double>("log close", sc);
    assert(sc.get_kpss_value() < 62.7013);
    assert(sc.get_kpss_statistic() == 0);

    df.single_act_visit<double>("residual close", sc);
    assert(sc.get_kpss_value() < 46.41);
    assert(sc.get_kpss_statistic() == 0);

    // ADF tests
    //
    StationaryCheckVisitor<double, std::string> sc2 {
        stationary_test::adf, { .adf_lag = 10, .adf_with_trend = false } };

    df.single_act_visit<double>("IBM_Close", sc2);
    assert(std::fabs(sc2.get_adf_statistic() - 0.989687) < 0.00001);

    StationaryCheckVisitor<double, std::string> sc3 {
        stationary_test::adf, { .adf_lag = 25, .adf_with_trend = false } };

    df.single_act_visit<double>("IBM_Close", sc3);
    assert(std::fabs(sc3.get_adf_statistic() - 0.974531) < 0.0000001);

    StationaryCheckVisitor<double, std::string> sc4 {
        stationary_test::adf, { .adf_lag = 10, .adf_with_trend = false } };

    df.single_act_visit<double>("normal_col", sc4);
    assert(std::fabs(sc4.get_adf_statistic() - 0.0286854) < 0.0000001);

    StationaryCheckVisitor<double, std::string> sc5 {
        stationary_test::adf, { .adf_lag = 25, .adf_with_trend = false } };

    df.single_act_visit<double>("normal_col", sc5);
    assert(std::fabs(sc5.get_adf_statistic() - -0.0017814) < 0.0000001);

    // ADF tests with trend
    //
    StationaryCheckVisitor<double, std::string> sc6 {
        stationary_test::adf, { .adf_lag = 10, .adf_with_trend = true } };

    df.single_act_visit<double>("IBM_Close", sc6);
    assert(std::fabs(sc6.get_adf_statistic() - 0.977705) < 0.000001);

    StationaryCheckVisitor<double, std::string> sc7 {
        stationary_test::adf, { .adf_lag = 25, .adf_with_trend = true } };

    df.single_act_visit<double>("IBM_Close", sc7);
    assert(std::fabs(sc7.get_adf_statistic() - 0.946614) < 0.000001);

    StationaryCheckVisitor<double, std::string> sc8 {
        stationary_test::adf, { .adf_lag = 10, .adf_with_trend = true } };

    df.single_act_visit<double>("normal_col", sc8);
    assert(std::fabs(sc8.get_adf_statistic() - 0.0286834) < 0.0000001);

    StationaryCheckVisitor<double, std::string> sc9 {
        stationary_test::adf, { .adf_lag = 25, .adf_with_trend = true } };

    df.single_act_visit<double>("normal_col", sc9);
    assert(std::fabs(sc9.get_adf_statistic() - -0.00178569) < 0.0000001);

    StationaryCheckVisitor<double, std::string> sc10 {
        stationary_test::adf, { .adf_lag = 10, .adf_with_trend = true } };

    df.single_act_visit<double>("log close", sc10);
    assert(std::fabs(sc10.get_adf_statistic() - 0.972062) < 0.000001);

    StationaryCheckVisitor<double, std::string> sc11 {
        stationary_test::adf, { .adf_lag = 10, .adf_with_trend = true } };

    df.single_act_visit<double>("residual close", sc11);
    assert(std::fabs(sc11.get_adf_statistic() - 0.679027) < 0.000001);
}

// ----------------------------------------------------------------------------

static void test_covariance_matrix()  {

    std::cout << "\nTesting covariance_matrix( ) ..." << std::endl;

    StrDataFrame    df;

    try  {
        df.read("IBM.csv", io_format::csv2);
    }
    catch (const DataFrameError &ex)  {
        std::cout << ex.what() << std::endl;
        ::exit(-1);
    }

    const auto  cov_mat =
        df.covariance_matrix<double>({ "IBM_Close", "IBM_Open",
                                       "IBM_High", "IBM_Low" });

    assert(cov_mat.rows() == 4);
    assert(cov_mat.cols() == 4);
    assert(std::fabs(cov_mat(0, 0) - 1467.58) < 0.01);
    assert(std::fabs(cov_mat(0, 2) - 1469.69) < 0.01);
    assert(std::fabs(cov_mat(2, 1) - 1469.48) < 0.01);
    assert(std::fabs(cov_mat(2, 2) - 1472.86) < 0.01);
    assert(std::fabs(cov_mat(3, 2) - 1466.15) < 0.01);
    assert(std::fabs(cov_mat(3, 3) - 1461.0) < 0.01);

    const auto  cov_mat2 =
        df.covariance_matrix<double>({ "IBM_Close", "IBM_Open",
                                       "IBM_High", "IBM_Low" },
                                     normalization_type::z_score);

    assert(cov_mat2.rows() == 4);
    assert(cov_mat2.cols() == 4);
    assert(std::fabs(cov_mat2(0, 0) - 1.0) < 0.01);
    assert(std::fabs(cov_mat2(0, 2) - 0.99964) < 0.00001);
    assert(std::fabs(cov_mat2(2, 1) - 0.99963) < 0.00001);
    assert(std::fabs(cov_mat2(2, 2) - 1.0) < 0.01);
    assert(std::fabs(cov_mat2(3, 2) - 0.99948) < 0.00001);
    assert(std::fabs(cov_mat2(3, 3) - 1.0) < 0.01);
}

// ----------------------------------------------------------------------------

static void test_pca_by_eigen()  {

    std::cout << "\nTesting pca_by_eigen( ) ..." << std::endl;

    StrDataFrame    df;

    try  {
        df.read("IBM.csv", io_format::csv2);
    }
    catch (const DataFrameError &ex)  {
        std::cout << ex.what() << std::endl;
        ::exit(-1);
    }

    const auto  pca_mat = df.pca_by_eigen<double>(
        { "IBM_Close", "IBM_Open", "IBM_High", "IBM_Low" });

    // Dimensions were reduced to 1 containing at least 90% of the information.
    // This makes sense, since these 4 columns are highly correlated.
    //
    assert(pca_mat.cols() == 1);
    assert(pca_mat.rows() == 5031);
    assert(std::fabs(pca_mat(0, 0) - 197.063) < 0.001);
    assert(std::fabs(pca_mat(1, 0) - 200.875) < 0.001);
    assert(std::fabs(pca_mat(491, 0) - 149.02) < 0.01);
    assert(std::fabs(pca_mat(1348, 0) - 166.44) < 0.01);
    assert(std::fabs(pca_mat(2677, 0) - 333.405) < 0.001);
    assert(std::fabs(pca_mat(5029, 0) - 216.175) < 0.001);
    assert(std::fabs(pca_mat(5030, 0) - 219.555) < 0.001);

    const auto  pca_mat2 = df.pca_by_eigen<double>(
        { "IBM_Close", "IBM_Open", "IBM_High", "IBM_Low" },
        { .num_comp_to_keep = 3 });

    // 3 most significant dimensions are kept.
    // As you can see the first column is unchanged and clearly contains
    // almost all of the information.
    //
    assert(pca_mat2.cols() == 3);
    assert(pca_mat2.rows() == 5031);

    assert(std::fabs(pca_mat2(0, 0) - 197.063) < 0.001);
    assert(std::fabs(pca_mat2(0, 1) - -0.0951913) < 0.001);
    assert(std::fabs(pca_mat2(0, 2) - 1.85473) < 0.001);

    assert(std::fabs(pca_mat2(1, 0) - 200.875) < 0.001);
    assert(std::fabs(pca_mat2(1, 1) - -2.08604) < 0.001);
    assert(std::fabs(pca_mat2(1, 2) - 2.68895) < 0.001);

    assert(std::fabs(pca_mat2(491, 0) - 149.02) < 0.01);
    assert(std::fabs(pca_mat2(491, 1) - -1.34957) < 0.01);
    assert(std::fabs(pca_mat2(491, 2) - 2.09026) < 0.01);

    assert(std::fabs(pca_mat2(1348, 0) - 166.44) < 0.01);
    assert(std::fabs(pca_mat2(1348, 1) - 0.0354559) < 0.01);
    assert(std::fabs(pca_mat2(1348, 2) - 0.41972) < 0.01);

    assert(std::fabs(pca_mat2(2677, 0) - 333.405) < 0.001);
    assert(std::fabs(pca_mat2(2677, 1) - -1.33686) < 0.001);
    assert(std::fabs(pca_mat2(2677, 2) - 2.13684) < 0.001);

    assert(std::fabs(pca_mat2(5029, 0) - 216.175) < 0.001);
    assert(std::fabs(pca_mat2(5029, 1) - -1.18141) < 0.001);
    assert(std::fabs(pca_mat2(5029, 2) - 2.18029) < 0.001);

    assert(std::fabs(pca_mat2(5030, 0) - 219.555) < 0.001);
    assert(std::fabs(pca_mat2(5030, 1) - -2.66858) < 0.001);
    assert(std::fabs(pca_mat2(5030, 2) - 2.85412) < 0.001);
}

// ----------------------------------------------------------------------------

static void test_compact_svd()  {

    std::cout << "\nTesting compact_svd( ) ..." << std::endl;

    StrDataFrame    df;

    try  {
        df.read("IBM.csv", io_format::csv2);
    }
    catch (const DataFrameError &ex)  {
        std::cout << ex.what() << std::endl;
        ::exit(-1);
    }

    const auto  [U, S, V] =
        df.compact_svd<double>(
            { "IBM_Close", "IBM_Open", "IBM_High", "IBM_Low" });

    assert(U.rows() == 5031);
    // Compact version has the same column # as the original matrix
    //
    assert(U.cols() == 4);
    assert(std::fabs(U(0, 0) - -0.0115747) < 0.000001);
    assert(std::fabs(U(2, 3) - -0.0110622) < 0.000001);
    assert(std::fabs(U(4040, 2) - -0.0147074) < 0.000001);
    assert(std::fabs(U(4994, 1) - 0.0194639) < 0.000001);
    assert(std::fabs(U(5030, 3) - -0.000878688) < 0.000001);

    // In compact version zero rows at the end are omitted
    //
    assert(S.rows() == 4);
    assert(S.cols() == 4);
    assert(std::fabs(S(0, 0) - 141.821) < 0.001);
    assert(std::fabs(S(1, 1) - 1.91734) < 0.00001);
    assert(std::fabs(S(2, 2) - 1.62214) < 0.00001);
    assert(std::fabs(S(3, 3) - 0.73194) < 0.00001);
    assert(S(0, 2) == 0.0);
    assert(S(1, 2) == 0.0);
    assert(S(3, 0) == 0.0);

    assert(V.rows() == 4);
    assert(V.cols() == 4);
    assert(std::fabs(V(0, 0) - 0.499988) < 0.000001);
    assert(std::fabs(V(0, 2) - 0.003710) < 0.000001);
    assert(std::fabs(V(2, 2) - 0.700869) < 0.000001);
    assert(std::fabs(V(3, 1) - -0.00079) < 0.000001);
    assert(std::fabs(V(3, 3) - 0.491216) < 0.000001);
}

// ----------------------------------------------------------------------------

static void test_SpectralClusteringVisitor()  {

    std::cout << "\nTesting SpectralClusteringVisitor{ } ..." << std::endl;

    typedef StdDataFrame64<std::string> StrDataFrame;

    StrDataFrame    df;

    try  {
        df.read("SHORT_IBM.csv", io_format::csv2,
                 { .starting_row = 0, .num_rows = 1000 });
    }
    catch (const DataFrameError &ex)  {
        std::cout << ex.what() << std::endl;
        ::exit(-1);
    }

    spect_v<4, double, std::string, 64> spc(1000, 7, 123);

    df.single_act_visit<double>("IBM_Close", spc);

    const auto  &clusters = spc.get_result();

    assert(clusters.size() == 4);

    assert(clusters[0].size() == 16);
    assert(clusters[1].size() == 89);
    assert(clusters[2].size() == 207);
    assert(clusters[3].size() == 688);

    assert(std::fabs(clusters[0][0] - 121.86) < 0.001);
    assert(std::fabs(clusters[0][8] - 124.83) < 0.001);
    assert(std::fabs(clusters[0][12] - 120.19) < 0.001);
    assert(std::fabs(clusters[0][15] - 122.74) < 0.001);

    assert(std::fabs(clusters[1][0] - 177.9) < 0.001);
    assert(std::fabs(clusters[1][23] - 171.12) < 0.001);
    assert(std::fabs(clusters[1][61] - 177.18) < 0.001);
    assert(std::fabs(clusters[1][88] - 170.05) < 0.001);

    assert(std::fabs(clusters[2][0] - 185.53) < 0.001);
    assert(std::fabs(clusters[2][100] - 181.22) < 0.001);
    assert(std::fabs(clusters[2][200] - 179.82) < 0.001);
    assert(std::fabs(clusters[2][206] - 179.45) < 0.001);

    assert(std::fabs(clusters[3][0] - 169.1) < 0.001);
    assert(std::fabs(clusters[3][300] - 140.19) < 0.001);
    assert(std::fabs(clusters[3][542] - 152.51) < 0.001);
    assert(std::fabs(clusters[3][687] - 153.23) < 0.001);
}

// ----------------------------------------------------------------------------

static void test_get_data_by_spectral()  {

    std::cout << "\nTesting get_data_by_spectral( ) ..." << std::endl;

    typedef StdDataFrame64<std::string> StrDataFrame;

    StrDataFrame    df;

    try  {
        df.read("SHORT_IBM.csv", io_format::csv2,
                 { .starting_row = 1000, .num_rows = 500 });
    }
    catch (const DataFrameError &ex)  {
        std::cout << ex.what() << std::endl;
        ::exit(-1);
    }

    StrDataFrame    df2 = df;

    auto    lbd =
        [](const std::string &, const double &) -> bool { return (true); };
    auto    view =
        df2.get_view_by_sel<double, decltype(lbd), double, long>
            ("IBM_Open", lbd);

    auto    result_df =
        df.get_data_by_spectral <3, double, double, long>("IBM_Close", 8, 89);
    auto    result_view =
        view.get_view_by_spectral<3, double, double, long>("IBM_Close", 8, 89);

    assert(result_df.size() == 3);
    assert(result_df.size() == result_view.size());

    assert(result_df[0].get_index().size() == 1);
    assert(result_df[0].get_column<double>("IBM_Open").size() == 1);
    assert(result_df[0].get_index()[0] == "2018-12-24");
    assert(result_df[0].get_column<double>("IBM_High")[0] == 111.0);
    assert(result_df[0].get_column<long>("IBM_Volume")[0] == 3821400);
    assert(result_view[0].get_column<double>("IBM_High")[0] == 111.0);
    assert(result_view[0].get_column<long>("IBM_Volume")[0] == 3821400);

    assert(result_df[1].get_index().size() == 47);
    assert(result_df[1].get_column<double>("IBM_Open").size() == 47);
    assert(result_df[1].get_index()[0] == "2018-10-29");
    assert(result_df[1].get_index()[46] == "2019-01-22");
    assert(result_df[1].get_column<double>("IBM_High")[20] == 121.68);
    assert(result_df[1].get_column<long>("IBM_Volume")[35] == 4346700);
    assert(result_view[1].get_index().size() == 47);
    assert(result_view[1].get_column<double>("IBM_Open").size() == 47);
    assert(result_view[1].get_index()[0] == "2018-10-29");
    assert(result_view[1].get_index()[46] == "2019-01-22");
    assert(result_view[1].get_column<double>("IBM_High")[20] == 121.68);
    assert(result_view[1].get_column<long>("IBM_Volume")[35] == 4346700);

    assert(result_df[2].get_index().size() == 452);
    assert(result_df[2].get_column<double>("IBM_Open").size() == 452);
    assert(result_df[2].get_index()[0] == "2017-12-20");
    assert(result_df[2].get_index()[451] == "2019-12-16");
    assert(result_df[2].get_column<double>("IBM_High")[200] == 149.070007);
    assert(result_df[2].get_column<long>("IBM_Volume")[300] == 4958000);
    assert(result_view[2].get_index().size() == 452);
    assert(result_view[2].get_column<double>("IBM_Open").size() == 452);
    assert(result_view[2].get_index()[0] == "2017-12-20");
    assert(result_view[2].get_index()[451] == "2019-12-16");
    assert(result_view[2].get_column<double>("IBM_High")[200] == 149.070007);
    assert(result_view[2].get_column<long>("IBM_Volume")[300] == 4958000);
}
*/

// ----------------------------------------------------------------------------































static void test_FastHierVisitor()  {

    std::cout << "\nTesting FastHierVisitor{ } ..." << std::endl;

    typedef StdDataFrame64<std::string> StrDataFrame;

    StrDataFrame    df;

    try  {
        df.read("SHORT_IBM.csv", io_format::csv2);
    }
    catch (const DataFrameError &ex)  {
        std::cout << ex.what() << std::endl;
    }

    FastHierVisitor<double, std::string, 64>   fhv(
        [](const double &x, const double &y)  { return (std::fabs(x - y)); });

    df.single_act_visit<double>("IBM_Close", fhv);
}

// ----------------------------------------------------------------------------

static void test_canon_corr()  {

    std::cout << "\nTesting canon_corr( ) ..." << std::endl;

    StrDataFrame    df;

    try  {
        df.read("IBM.csv", io_format::csv2);
    }
    catch (const DataFrameError &ex)  {
        std::cout << ex.what() << std::endl;
        ::exit(-1);
    }

    const auto  result = df.canon_corr<double>({ "IBM_Close", "IBM_Open" },
                                               { "IBM_High", "IBM_Low" });

    assert(result.coeffs.size() == 2);
    assert(std::fabs(result.coeffs[0] - 0.999944) < 0.000001);
    assert(std::fabs(result.coeffs[1] - 0.262927) < 0.000001);
    assert(std::fabs(result.x_red_idx - 0.534073) < 0.000001);
    assert(std::fabs(result.y_red_idx - 0.535897) < 0.000001);
}

// ----------------------------------------------------------------------------

static void test_MC_station_dist()  {

    std::cout << "\nTesting MC_station_dist( ) ..." << std::endl;

    const std::size_t   item_cnt = 20;
    MyDataFrame         df;

    df.load_index(MyDataFrame::gen_sequence_index(0, item_cnt, 1));

    RandGenParams<double>       p;
    std::vector<const char *>   col_names (item_cnt, nullptr);

    p.seed = 0;
    df.load_column("0_col_name", gen_normal_dist<double, 256>(item_cnt, p));
    for (std::size_t i = 1; i < item_cnt; ++i)  {
        p.seed = i;
        df.load_column((std::to_string(i) + "_col_name").c_str(),
                       gen_normal_dist<double, 256>(item_cnt, p));
    }
    for (std::size_t i = 0; i < item_cnt; ++i)
        col_names[i] = df.col_idx_to_name(i);

    const auto  result =
        df.MC_station_dist<double>(
            std::forward<std::vector<const char *>>(col_names));

    assert(result.size() == 20);
    assert(std::fabs(result[0] - -0.705967) < 0.000001);
    assert(std::fabs(result[5] - 0.121566) < 0.000001);
    assert(std::fabs(result[15] - -0.639604) < 0.000001);
    assert(std::fabs(result[19] - -0.692765) < 0.000001);
}

// ----------------------------------------------------------------------------

static void test_SeasonalPeriodVisitor()  {

    std::cout << "\nTesting SeasonalPeriodVisitor{ } ..." << std::endl;

    DTDataFrame df;

    try  {
        df.read("IcecreamProduction.csv", io_format::csv2);
    }
    catch (const DataFrameError &ex)  {
        std::cout << ex.what() << std::endl;
        ::exit(-1);
    }

    ssp_v<double, DateTime> ssp({ .de_serial_corr = true});

    df.single_act_visit<double>("IceCreamProduction", ssp);

    assert(std::fabs(ssp.get_max_magnitude() - 4073.55) < 0.01);
    assert(ssp.get_dominant_index() == 53);
    assert(std::fabs(ssp.get_dominant_frequency() - 0.08346) < 0.00001);
    assert(std::fabs(ssp.get_period() - 11.9811) < 0.0001);
    assert(ssp.get_period() == ssp.get_result());
}

// ----------------------------------------------------------------------------

static void test_read_data_file_with_schema()  {

    std::cout << "\nTesting SeasonalPeriodVisitor{ } ..." << std::endl;

    MyDataFrame             df1;
    MyDataFrame             df2;
    ReadParams::SchemaVec   schema {
        { .col_type = file_dtypes::ULONG, .num_rows = 12 },  // Index column
        { "Open", file_dtypes::DOUBLE, 12 },
        { "High", file_dtypes::DOUBLE, 12 },
        { "Low", file_dtypes::DOUBLE, 12 },
        { "Close", file_dtypes::DOUBLE, 12 },
        { "Adj_Close", file_dtypes::DOUBLE, 12 },
        { "Volume", file_dtypes::LONG, 12 },
    };

    try  {
        df1.read("SchemaWithHeader.csv", io_format::csv2, { .schema = schema });
        df2.read("SchemaWithoutHeader.csv", io_format::csv2,
                 { .skip_first_line = false, .schema = schema });
    }
    catch (const DataFrameError &ex)  {
        std::cout << ex.what() << std::endl;
        ::exit(-1);
    }

    assert(df1.get_index().size() == 12);
    assert(df1.get_index()[0] == 1);
    assert(df1.get_index()[6] == 7);
    assert(df1.get_index()[11] == 12);
    assert(df1.get_column<double>("Close").size() == 12);
    assert((std::fabs(df1.get_column<double>("Close")[0] - 185.53) < 0.01));
    assert((std::fabs(df1.get_column<double>("Close")[6] - 187.26) < 0.01));
    assert((std::fabs(df1.get_column<double>("Close")[11] - 190.09) < 0.01));
    assert(df1.get_column<long>("Volume").size() == 12);
    assert(df1.get_column<long>("Volume")[0] == 4546500);
    assert(df1.get_column<long>("Volume")[6] == 4022400);
    assert(df1.get_column<long>("Volume")[11] == 7644600);

    assert(df2.get_index().size() == 12);
    assert(df2.get_index()[0] == 1);
    assert(df2.get_index()[6] == 7);
    assert(df2.get_index()[11] == 12);
    assert(df2.get_column<double>("Close").size() == 12);
    assert((std::fabs(df2.get_column<double>("Close")[0] - 185.53) < 0.01));
    assert((std::fabs(df2.get_column<double>("Close")[6] - 187.26) < 0.01));
    assert((std::fabs(df2.get_column<double>("Close")[11] - 190.09) < 0.01));
    assert(df2.get_column<long>("Volume").size() == 12);
    assert(df2.get_column<long>("Volume")[0] == 4546500);
    assert(df2.get_column<long>("Volume")[6] == 4022400);
    assert(df2.get_column<long>("Volume")[11] == 7644600);
}

// ----------------------------------------------------------------------------

static void test_knn()  {

    std::cout << "\nTesting knn( ) ..." << std::endl;

    StrDataFrame    df;

    try  {
        df.read("IBM.csv", io_format::csv2);
    }
    catch (const DataFrameError &ex)  {
        std::cout << ex.what() << std::endl;
        ::exit(-1);
    }

    const auto  result =
        df.knn<double>({ "IBM_Open", "IBM_High", "IBM_Low", "IBM_Close" },
                       { 78.95, 80.48, 78.35, 80.48 }, 4);

    assert(result.size() == 4);

    assert(result[0].second == 500);  // Index into the IBM data columns
    assert(result[0].first.size() == 4);
    assert((std::fabs(result[0].first[0] - 78.9) < 0.01));
    assert((std::fabs(result[0].first[2] - 78.32) < 0.01));
    assert((std::fabs(result[0].first[3] - 80.4) < 0.01));

    assert(result[1].second == 541);  // Index into the IBM data columns
    assert(result[1].first.size() == 4);
    assert((std::fabs(result[1].first[0] - 78.8) < 0.01));
    assert((std::fabs(result[1].first[2] - 78.19) < 0.01));
    assert((std::fabs(result[1].first[3] - 80.57) < 0.01));

    assert(result[2].second == 558);  // Index into the IBM data columns
    assert(result[2].first.size() == 4);
    assert((std::fabs(result[2].first[0] - 78.5) < 0.01));
    assert((std::fabs(result[2].first[2] - 78.36) < 0.01));
    assert((std::fabs(result[2].first[3] - 80.11) < 0.01));

    assert(result[3].second == 1232);  // Index into the IBM data columns
    assert(result[3].first.size() == 4);
    assert((std::fabs(result[3].first[0] - 79.25) < 0.01));
    assert((std::fabs(result[3].first[2] - 78.87) < 0.01));
    assert((std::fabs(result[3].first[3] - 80.36) < 0.01));
}

// ----------------------------------------------------------------------------

int main(int, char *[]) {

    MyDataFrame::set_optimum_thread_level();

/*
    test_starts_with();
    test_ends_with();
    test_in_between();
    test_peaks();
    test_valleys();
    test_apply();
    test_truncate();
    test_load_column();
    test_explode();
    test_read_write_pairs();
    test_difference();
    test_get_data_at_times();
    test_get_data_before_times();
    test_get_data_after_times();
    test_get_data_on_days();
    test_get_data_in_months();
    test_get_data_on_days_in_month();
    test_get_data_between_times();
    test_remove_top_n_data();
    test_remove_bottom_n_data();
    test_remove_above_quantile_data();
    test_remove_below_quantile_data();
    test_remove_data_by_stdev();
    test_get_data_by_stdev();
    test_get_data_by_kmeans();
    // test_get_data_by_affin();
    test_remove_data_by_hampel();
    test_DBSCANVisitor();
    test_MeanShiftVisitor();
    test_get_data_by_dbscan();
    test_get_data_by_mshift();
    test_view_assign();
    test_CrossCorrVisitor();
    test_PartialAutoCorrVisitor();
    test_make_stationary();
    test_StationaryCheckVisitor();
    test_covariance_matrix();
    test_pca_by_eigen();
    test_compact_svd();
    test_SpectralClusteringVisitor();
    test_get_data_by_spectral();
<<<<<<< HEAD
*/
    test_FastHierVisitor();
=======
    test_canon_corr();
    test_MC_station_dist();
    test_SeasonalPeriodVisitor();
    test_read_data_file_with_schema();
    test_knn();
>>>>>>> b3598c86

    return (0);
}

// ----------------------------------------------------------------------------

// Local Variables:
// mode:C++
// tab-width:4
// c-basic-offset:4
// End:<|MERGE_RESOLUTION|>--- conflicted
+++ resolved
@@ -2537,60 +2537,6 @@
     assert(result_view[2].get_column<double>("IBM_High")[200] == 149.070007);
     assert(result_view[2].get_column<long>("IBM_Volume")[300] == 4958000);
 }
-*/
-
-// ----------------------------------------------------------------------------
-
-
-
-
-
-
-
-
-
-
-
-
-
-
-
-
-
-
-
-
-
-
-
-
-
-
-
-
-
-
-
-static void test_FastHierVisitor()  {
-
-    std::cout << "\nTesting FastHierVisitor{ } ..." << std::endl;
-
-    typedef StdDataFrame64<std::string> StrDataFrame;
-
-    StrDataFrame    df;
-
-    try  {
-        df.read("SHORT_IBM.csv", io_format::csv2);
-    }
-    catch (const DataFrameError &ex)  {
-        std::cout << ex.what() << std::endl;
-    }
-
-    FastHierVisitor<double, std::string, 64>   fhv(
-        [](const double &x, const double &y)  { return (std::fabs(x - y)); });
-
-    df.single_act_visit<double>("IBM_Close", fhv);
-}
 
 // ----------------------------------------------------------------------------
 
@@ -2780,6 +2726,61 @@
     assert((std::fabs(result[3].first[0] - 79.25) < 0.01));
     assert((std::fabs(result[3].first[2] - 78.87) < 0.01));
     assert((std::fabs(result[3].first[3] - 80.36) < 0.01));
+}
+*/
+
+// ----------------------------------------------------------------------------
+
+
+
+
+
+
+
+
+
+
+
+
+
+
+
+
+
+
+
+
+
+
+
+
+
+
+
+
+
+
+
+
+static void test_FastHierVisitor()  {
+
+    std::cout << "\nTesting FastHierVisitor{ } ..." << std::endl;
+
+    typedef StdDataFrame64<std::string> StrDataFrame;
+
+    StrDataFrame    df;
+
+    try  {
+        df.read("SHORT_IBM.csv", io_format::csv2);
+    }
+    catch (const DataFrameError &ex)  {
+        std::cout << ex.what() << std::endl;
+    }
+
+    FastHierVisitor<double, std::string, 64>   fhv(
+        [](const double &x, const double &y)  { return (std::fabs(x - y)); });
+
+    df.single_act_visit<double>("IBM_Close", fhv);
 }
 
 // ----------------------------------------------------------------------------
@@ -2830,16 +2831,12 @@
     test_compact_svd();
     test_SpectralClusteringVisitor();
     test_get_data_by_spectral();
-<<<<<<< HEAD
-*/
-    test_FastHierVisitor();
-=======
     test_canon_corr();
     test_MC_station_dist();
     test_SeasonalPeriodVisitor();
     test_read_data_file_with_schema();
     test_knn();
->>>>>>> b3598c86
+    test_FastHierVisitor();
 
     return (0);
 }
