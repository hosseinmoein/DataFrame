--- conflicted
+++ resolved
@@ -2047,7 +2047,6 @@
     const size_type roll_count_;
 };
 
-<<<<<<< HEAD
 // ----------------------------------------------------------------------------
 
 // Percentage Price Oscillator (PPO)
@@ -2129,8 +2128,6 @@
     const size_type signal_;
 };
 
-=======
->>>>>>> e8023b6a
 // ----------------------------------------------------------------------------
 
 template<typename T, typename I = unsigned long>
