cmake_minimum_required (VERSION 3.8)
project (DataFrame VERSION 1.0.0)

set(CMAKE_EXPORT_COMPILE_COMMANDS ON) # Produce cmpile_commands.json

option(ENABLE_TESTING "Enable testing" ON)

list(APPEND CMAKE_MODULE_PATH ${CMAKE_CURRENT_SOURCE_DIR}/cmake)

# Control where libraries and executables are placed during the build.
# With the following settings executables are placed in <the top level of the
# build tree>/bin and libraries/archives in <top level of the build tree>/lib.
# This is particularly useful to run ctests on libraries built on Windows
# machines: tests, which are executables, are placed in the same folders of
# dlls, which are treated as executables as well, so that they can properly
# find the libraries to run. This is a because of missing RPATH on Windows.
#
include(GNUInstallDirs)
set(CMAKE_RUNTIME_OUTPUT_DIRECTORY
    "${CMAKE_BINARY_DIR}/${CMAKE_INSTALL_BINDIR}")
set(CMAKE_LIBRARY_OUTPUT_DIRECTORY
    "${CMAKE_BINARY_DIR}/${CMAKE_INSTALL_LIBDIR}")
set(CMAKE_ARCHIVE_OUTPUT_DIRECTORY
    "${CMAKE_BINARY_DIR}/${CMAKE_INSTALL_LIBDIR}")

<<<<<<< HEAD
# To build shared libraries in Windows,
# we set CMAKE_WINDOWS_EXPORT_ALL_SYMBOLS to TRUE.
# See https://cmake.org/cmake/help/v3.4/variable/
#         CMAKE_WINDOWS_EXPORT_ALL_SYMBOLS.html
# See https://blog.kitware.com/
#   create-dlls-on-windows-without-declspec-using-new-cmake-export-all-feature/
#
## set(CMAKE_WINDOWS_EXPORT_ALL_SYMBOLS ON)
=======
# Disable C and C++ compiler extensions. C/CXX_EXTENSIONS are ON by default to
# allow the compilers to use extended variants of the C/CXX language. However,
# this could expose cross-platform bugs in user code or in the headers of
# third-party dependencies and thus it is strongly suggested to turn
# extensions off.
#
set(CMAKE_C_EXTENSIONS OFF)
set(CMAKE_CXX_EXTENSIONS OFF)
>>>>>>> b44dcf88

# Enable RPATH support for installed binaries and libraries
#
include(AddInstallRPATHSupport)
add_install_rpath_support(BIN_DIRS "${CMAKE_INSTALL_FULL_LIBDIR}"
                          LIB_DIRS "${CMAKE_INSTALL_FULL_BINDIR}"
                          INSTALL_NAME_DIR "${CMAKE_INSTALL_FULL_LIBDIR}"
                          USE_LINK_PATH)

Include(CheckSymbolExists)
check_symbol_exists(clock_gettime "time.h" HMDF_HAVE_CLOCK_GETTIME)

# Encourage user to specify a build type (e.g. Release, Debug, etc.),
# otherwise set it to Release.
#
if(NOT CMAKE_CONFIGURATION_TYPES)
    if(NOT CMAKE_BUILD_TYPE)
        message(STATUS "Setting build type to 'Release' as none was specified.")
        set_property(CACHE CMAKE_BUILD_TYPE PROPERTY VALUE "Release")
    endif()
endif()

set(LIBRARY_TARGET_NAME ${PROJECT_NAME})

# List of source files.
#
set(${LIBRARY_TARGET_NAME}_SRC
    src/Vectors/HeteroVector.cc
    src/Vectors/HeteroView.cc
    src/Vectors/HeteroPtrView.cc
    src/Utils/DateTime.cc
)

# List of header files.
#
set(${LIBRARY_TARGET_NAME}_HDR
    include/DataFrame/Vectors/VectorView.h
    include/DataFrame/Vectors/VectorPtrView.h
    include/DataFrame/Vectors/HeteroVector.h
    include/DataFrame/Vectors/HeteroView.h
    include/DataFrame/Vectors/HeteroPtrView.h
    include/DataFrame/Vectors/HeteroVector.tcc
    include/DataFrame/Vectors/HeteroView.tcc
    include/DataFrame/Vectors/HeteroPtrView.tcc
    include/DataFrame/DataFrameStatsVisitors.h
    include/DataFrame/DataFrameMLVisitors.h
    include/DataFrame/DataFrameFinancialVisitors.h
    include/DataFrame/DataFrameTransformVisitors.h
    include/DataFrame/DataFrameTypes.h
    include/DataFrame/RandGen.h
    include/DataFrame/DataFrameOperators.h
    include/DataFrame/DataFrame.h
    include/DataFrame/Internals/DataFrame.tcc
    include/DataFrame/Internals/DataFrame_get.tcc
    include/DataFrame/Internals/DataFrame_visit.tcc
    include/DataFrame/Internals/DataFrame_misc.tcc
    include/DataFrame/Internals/DataFrame_standalone.tcc
    include/DataFrame/Internals/DataFrame_opt.tcc
    include/DataFrame/Internals/DataFrame_join.tcc
    include/DataFrame/Internals/DataFrame_shift.tcc
    include/DataFrame/Internals/DataFrame_read.tcc
    include/DataFrame/Internals/DataFrame_write.tcc
    include/DataFrame/Internals/DataFrame_set.tcc
    include/DataFrame/Internals/DataFrame_private_decl.h
    include/DataFrame/Internals/DataFrame_functors.h
    include/DataFrame/Internals/RandGen.tcc
    include/DataFrame/Utils/ThreadGranularity.h
    include/DataFrame/Utils/DateTime.h
    include/DataFrame/Utils/Utils.h
    include/DataFrame/Utils/FixedSizeString.h
    include/DataFrame/Utils/FixedSizePriorityQueue.h
)

# Build the library
#
<<<<<<< HEAD
if (UNIX)
    add_library(${LIBRARY_TARGET_NAME} ${${LIBRARY_TARGET_NAME}_SRC})
    target_compile_features(${LIBRARY_TARGET_NAME} PUBLIC cxx_std_17)
endif(UNIX)

if (MSVC)
    add_definitions(-D_CRT_SECURE_NO_WARNINGS)
    add_definitions(-D_USE_MATH_DEFINES)
    add_library(${LIBRARY_TARGET_NAME} ${${LIBRARY_TARGET_NAME}_SRC})
    target_compile_features(${LIBRARY_TARGET_NAME} PUBLIC cxx_std_17)

    # If shared:
        # At build time: LIBRARY_EXPORTS and HMDF_SHARED defined
        # At consume time: HMDF_SHARED defined
    # If static: no definition at build and consume time
    #
    add_definitions(-DLIBRARY_EXPORTS)
    add_definitions(-DHMDF_SHARED)
endif(MSVC)

if (MINGW)
    add_library(${LIBRARY_TARGET_NAME} ${${LIBRARY_TARGET_NAME}_SRC})
    target_compile_features(${LIBRARY_TARGET_NAME} PUBLIC cxx_std_17)
endif()
=======
add_library(${LIBRARY_TARGET_NAME} ${${LIBRARY_TARGET_NAME}_SRC})
target_compile_definitions(${LIBRARY_TARGET_NAME}
    PUBLIC
        $<$<CXX_COMPILER_ID:MSVC>:_CRT_SECURE_NO_WARNINGS>
        $<$<CXX_COMPILER_ID:MSVC>:_USE_MATH_DEFINES>
)

# Export of symbols: generate a header to properly define HMDF_API
include(GenerateExportHeader)
set(EXPORT_MACRO_FILE "${CMAKE_CURRENT_BINARY_DIR}/include/${PROJECT_NAME}/DataFrameExports.h")
generate_export_header(${LIBRARY_TARGET_NAME}
    EXPORT_MACRO_NAME HMDF_API
    EXPORT_FILE_NAME ${EXPORT_MACRO_FILE}
)
>>>>>>> b44dcf88

set_target_properties(${LIBRARY_TARGET_NAME}
    PROPERTIES
        CXX_VISIBILITY_PRESET hidden
        VISIBILITY_INLINES_HIDDEN ON
        VERSION ${${PROJECT_NAME}_VERSION}
)

# Specify include directories for both compilation and installation process.
# The $<INSTALL_PREFIX> generator expression is useful to ensure to create
# relocatable configuration files,
# see https://cmake.org/cmake/help/latest/manual/
#         cmake-packages.7.html#creating-relocatable-packages
#
target_include_directories(${LIBRARY_TARGET_NAME}
    PUBLIC
        $<BUILD_INTERFACE:${CMAKE_CURRENT_SOURCE_DIR}/include>
        $<BUILD_INTERFACE:${CMAKE_CURRENT_BINARY_DIR}/include>
        $<INSTALL_INTERFACE:$<INSTALL_PREFIX>/${CMAKE_INSTALL_INCLUDEDIR}>
)

# Specify installation targets, typology and destination folders.
#
install(TARGETS ${LIBRARY_TARGET_NAME}
        EXPORT  ${PROJECT_NAME}
        LIBRARY DESTINATION "${CMAKE_INSTALL_LIBDIR}" COMPONENT lib
        ARCHIVE DESTINATION "${CMAKE_INSTALL_LIBDIR}" COMPONENT lib
        RUNTIME DESTINATION "${CMAKE_INSTALL_BINDIR}" COMPONENT bin
)

install(DIRECTORY "${CMAKE_CURRENT_SOURCE_DIR}/include/${PROJECT_NAME}" # src
        DESTINATION ${CMAKE_INSTALL_INCLUDEDIR}  # target directory
        COMPONENT dev
)
install(FILES ${EXPORT_MACRO_FILE}
        DESTINATION "${CMAKE_INSTALL_INCLUDEDIR}/${PROJECT_NAME}"
        COMPONENT dev
)

# Support pkg-config
#
set(PROJECT_NAME_VERSION "${${PROJECT_NAME}_VERSION}")
configure_file(${PROJECT_NAME}.pc.in
               "${CMAKE_CURRENT_BINARY_DIR}/${PROJECT_NAME}.pc"
               @ONLY)

install(FILES "${CMAKE_CURRENT_BINARY_DIR}/${PROJECT_NAME}.pc"
        DESTINATION "${CMAKE_INSTALL_LIBDIR}/pkgconfig/")

# Create and install CMake configuration files for your project that are
# necessary to for other projects to call find_package().
#
# Note that it is extremely important to use exactly the project name while
# installing configurationfiles (you can use PROJECT_NAME variable to avoid
# any possible error). This is required to allow find_package() to properly
# look for the installed library in system path, in particular in Windows
# when the installation is performed in the default path.
#
# install_basic_package_files() comes with many input parameters to
# customize the configuration files. The parameters used in the following call
# provide basic versions of CMake configuration files.
# See install_basic_package_files() documentation found in ./cmake folder.
#
# Note that if your library depends from other libraries, you are probably
# required to used the install_basic_package_files() DEPENDENCIES option.
#
include(InstallBasicPackageFiles)
if (UNIX)
    install_basic_package_files(${PROJECT_NAME}
                                VERSION ${${PROJECT_NAME}_VERSION}
                                COMPATIBILITY AnyNewerVersion
                                EXPORT ${PROJECT_NAME}
                                VARS_PREFIX ${PROJECT_NAME}
                                NO_CHECK_REQUIRED_COMPONENTS_MACRO)
endif (UNIX)
if (MSVC)
    install_basic_package_files(${PROJECT_NAME}
                                VERSION ${${PROJECT_NAME}_VERSION}
                                COMPATIBILITY AnyNewerVersion
                                EXPORT ${PROJECT_NAME}
                                VARS_PREFIX ${PROJECT_NAME}
                                NO_CHECK_REQUIRED_COMPONENTS_MACRO)
    set(CMAKE_CXX_FLAGS "${CMAKE_CXX_FLAGS} /bigobj /wd4251")
endif(MSVC)

# Add the uninstall target if its not defined
#
if(NOT TARGET uninstall)
    include(AddUninstallTarget)
endif()

if (ENABLE_TESTING)
    # Build the test binary
    #
    add_executable(dataframe_tester  test/dataframe_tester.cc)
    add_executable(dataframe_tester_2  test/dataframe_tester_2.cc)
    add_executable(dataframe_tester_3  test/dataframe_tester_3.cc)
    add_executable(hello_world  test/hello_world.cc)
    add_executable(dataframe_performance  test/dataframe_performance.cc)
    add_executable(dataframe_performance_2  test/dataframe_performance_2.cc)
    add_executable(vectors_tester    test/vectors_tester.cc)
    add_executable(vector_ptr_view_tester test/vector_ptr_view_tester.cc)
    add_executable(date_time_tester  test/date_time_tester.cc)
    add_executable(gen_rand_tester  test/gen_rand_tester.cc)
    add_executable(dataframe_thread_safety  test/dataframe_thread_safety.cc)

    # Link the DataFrame library to the test binary
    #
    target_link_libraries(dataframe_tester DataFrame)
    target_link_libraries(dataframe_tester_2 DataFrame)
    target_link_libraries(dataframe_tester_3 DataFrame)
    target_link_libraries(hello_world DataFrame)
    target_link_libraries(dataframe_performance DataFrame)
    target_link_libraries(dataframe_performance_2 DataFrame)
    target_link_libraries(vectors_tester DataFrame)
    target_link_libraries(vector_ptr_view_tester DataFrame)
    target_link_libraries(date_time_tester DataFrame)
    target_link_libraries(gen_rand_tester DataFrame)
    target_link_libraries(dataframe_thread_safety DataFrame)

    if (UNIX)
        # Find pthreads library
        #
        set(THREADS_PREFER_PTHREAD_FLAG ON)
        find_package(Threads REQUIRED)
        target_link_libraries(dataframe_tester Threads::Threads)
        target_link_libraries(dataframe_tester_2 Threads::Threads)
        target_link_libraries(dataframe_tester_3 Threads::Threads)
        target_link_libraries(hello_world Threads::Threads)
        target_link_libraries(dataframe_performance Threads::Threads)
        target_link_libraries(dataframe_performance_2 Threads::Threads)
        target_link_libraries(vectors_tester Threads::Threads)
        target_link_libraries(vector_ptr_view_tester Threads::Threads)
        target_link_libraries(date_time_tester Threads::Threads)
        target_link_libraries(gen_rand_tester Threads::Threads)
        target_link_libraries(dataframe_thread_safety Threads::Threads)
    endif (UNIX)

    if (UNIX AND NOT APPLE)
        target_link_libraries(dataframe_tester rt)
        target_link_libraries(dataframe_tester_2 rt)
        target_link_libraries(dataframe_tester_3 rt)
        target_link_libraries(hello_world rt)
        target_link_libraries(dataframe_performance rt)
        target_link_libraries(dataframe_performance_2 rt)
        target_link_libraries(vectors_tester rt)
        target_link_libraries(vector_ptr_view_tester rt)
        target_link_libraries(date_time_tester rt)
        target_link_libraries(gen_rand_tester rt)
        target_link_libraries(dataframe_thread_safety rt)
    endif()

    # Enable ctest, testing so we can see if unit tests pass or fail in CI
    #
    enable_testing()
    add_test(NAME dataframe_tester
             COMMAND dataframe_tester
             WORKING_DIRECTORY $<TARGET_FILE_DIR:dataframe_tester>)

    # For some unknown reason to me, these tests sigfaults in AppVeyor
    #
    if (NOT MSVC)
        add_test(NAME dataframe_tester_2
                 COMMAND dataframe_tester_2
                 WORKING_DIRECTORY $<TARGET_FILE_DIR:dataframe_tester_2>)

        add_test(NAME vectors_tester
                 COMMAND vectors_tester
                 WORKING_DIRECTORY $<TARGET_FILE_DIR:vectors_tester>)
    endif(NOT MSVC)

    add_test(NAME vector_ptr_view_tester
             COMMAND vector_ptr_view_tester
             WORKING_DIRECTORY $<TARGET_FILE_DIR:vector_ptr_view_tester>)
    add_test(NAME date_time_tester
             COMMAND date_time_tester
             WORKING_DIRECTORY $<TARGET_FILE_DIR:date_time_tester>)

    add_test(NAME gen_rand_tester
             COMMAND gen_rand_tester
             WORKING_DIRECTORY $<TARGET_FILE_DIR:gen_rand_tester>)

    add_test(NAME dataframe_thread_safety
             COMMAND dataframe_thread_safety
             WORKING_DIRECTORY $<TARGET_FILE_DIR:dataframe_thread_safety>)

    message("-- Copying files for testing")
    # Ctest require this files in the build dir, on all platforms
    #
    add_custom_command(TARGET ${PROJECT_NAME} POST_BUILD
                       COMMAND ${CMAKE_COMMAND} -E copy
                       ${CMAKE_CURRENT_SOURCE_DIR}/test/data/sample_data.csv
                       ${CMAKE_CURRENT_BINARY_DIR}/data/sample_data.csv)
    add_custom_command(TARGET ${PROJECT_NAME} POST_BUILD
                       COMMAND ${CMAKE_COMMAND} -E copy
                       ${CMAKE_CURRENT_SOURCE_DIR}/test/data/sample_data.json
                       ${CMAKE_CURRENT_BINARY_DIR}/data/sample_data.json)
    add_custom_command(TARGET ${PROJECT_NAME} POST_BUILD
                       COMMAND ${CMAKE_COMMAND} -E copy
                       ${CMAKE_CURRENT_SOURCE_DIR}/test/data/csv2_format_data.csv
                       ${CMAKE_CURRENT_BINARY_DIR}/data/csv2_format_data.csv)
    add_custom_command(TARGET ${PROJECT_NAME} POST_BUILD
                       COMMAND ${CMAKE_COMMAND} -E copy
                       ${CMAKE_CURRENT_SOURCE_DIR}/test/data/SHORT_IBM.csv
                       ${CMAKE_CURRENT_BINARY_DIR}/data/SHORT_IBM.csv)
    add_custom_command(TARGET ${PROJECT_NAME} POST_BUILD
                       COMMAND ${CMAKE_COMMAND} -E copy
                       ${CMAKE_CURRENT_SOURCE_DIR}/test/data/sample_data_dt_index.csv
                       ${CMAKE_CURRENT_BINARY_DIR}/data/sample_data_dt_index.csv)
    add_custom_command(TARGET ${PROJECT_NAME} POST_BUILD
                       COMMAND ${CMAKE_COMMAND} -E copy
                       ${CMAKE_CURRENT_SOURCE_DIR}/test/data/sample_data_string_index.csv
                       ${CMAKE_CURRENT_BINARY_DIR}/data/sample_data_string_index.csv)
   

    file(COPY ${CMAKE_CURRENT_SOURCE_DIR}/test/data/sample_data.csv
              DESTINATION ${CMAKE_CURRENT_BINARY_DIR}/bin/Debug/data/.)
    file(COPY ${CMAKE_CURRENT_SOURCE_DIR}/test/data/sample_data.csv
              DESTINATION ${CMAKE_CURRENT_BINARY_DIR}/bin/Release/data/.)
    file(COPY ${CMAKE_CURRENT_SOURCE_DIR}/test/data/sample_data.json
              DESTINATION ${CMAKE_CURRENT_BINARY_DIR}/bin/Debug/data/.)
    file(COPY ${CMAKE_CURRENT_SOURCE_DIR}/test/data/sample_data.json
              DESTINATION ${CMAKE_CURRENT_BINARY_DIR}/bin/Release/data/.)
    file(COPY ${CMAKE_CURRENT_SOURCE_DIR}/test/data/sample_data_dt_index.csv
              DESTINATION ${CMAKE_CURRENT_BINARY_DIR}/bin/Debug/data/.)
    file(COPY ${CMAKE_CURRENT_SOURCE_DIR}/test/data/sample_data_dt_index.csv
              DESTINATION ${CMAKE_CURRENT_BINARY_DIR}/bin/Release/data/.)
    file(COPY ${CMAKE_CURRENT_SOURCE_DIR}/test/data/sample_data_string_index.csv
              DESTINATION ${CMAKE_CURRENT_BINARY_DIR}/bin/Debug/data/.)
    file(COPY ${CMAKE_CURRENT_SOURCE_DIR}/test/data/sample_data_string_index.csv
              DESTINATION ${CMAKE_CURRENT_BINARY_DIR}/bin/Release/data/.)
    file(COPY ${CMAKE_CURRENT_SOURCE_DIR}/test/data/csv2_format_data.csv
              DESTINATION ${CMAKE_CURRENT_BINARY_DIR}/bin/Debug/data/.)
    file(COPY ${CMAKE_CURRENT_SOURCE_DIR}/test/data/csv2_format_data.csv
              DESTINATION ${CMAKE_CURRENT_BINARY_DIR}/bin/Release/data/.)
     file(COPY ${CMAKE_CURRENT_SOURCE_DIR}/test/data/SHORT_IBM.csv
              DESTINATION ${CMAKE_CURRENT_BINARY_DIR}/bin/Debug/data/.)
     file(COPY ${CMAKE_CURRENT_SOURCE_DIR}/test/data/SHORT_IBM.csv
              DESTINATION ${CMAKE_CURRENT_BINARY_DIR}/bin/Release/data/.)
    message("-- Copying files for testing - done")
endif(ENABLE_TESTING)<|MERGE_RESOLUTION|>--- conflicted
+++ resolved
@@ -22,26 +22,6 @@
     "${CMAKE_BINARY_DIR}/${CMAKE_INSTALL_LIBDIR}")
 set(CMAKE_ARCHIVE_OUTPUT_DIRECTORY
     "${CMAKE_BINARY_DIR}/${CMAKE_INSTALL_LIBDIR}")
-
-<<<<<<< HEAD
-# To build shared libraries in Windows,
-# we set CMAKE_WINDOWS_EXPORT_ALL_SYMBOLS to TRUE.
-# See https://cmake.org/cmake/help/v3.4/variable/
-#         CMAKE_WINDOWS_EXPORT_ALL_SYMBOLS.html
-# See https://blog.kitware.com/
-#   create-dlls-on-windows-without-declspec-using-new-cmake-export-all-feature/
-#
-## set(CMAKE_WINDOWS_EXPORT_ALL_SYMBOLS ON)
-=======
-# Disable C and C++ compiler extensions. C/CXX_EXTENSIONS are ON by default to
-# allow the compilers to use extended variants of the C/CXX language. However,
-# this could expose cross-platform bugs in user code or in the headers of
-# third-party dependencies and thus it is strongly suggested to turn
-# extensions off.
-#
-set(CMAKE_C_EXTENSIONS OFF)
-set(CMAKE_CXX_EXTENSIONS OFF)
->>>>>>> b44dcf88
 
 # Enable RPATH support for installed binaries and libraries
 #
@@ -117,33 +97,8 @@
 
 # Build the library
 #
-<<<<<<< HEAD
-if (UNIX)
-    add_library(${LIBRARY_TARGET_NAME} ${${LIBRARY_TARGET_NAME}_SRC})
-    target_compile_features(${LIBRARY_TARGET_NAME} PUBLIC cxx_std_17)
-endif(UNIX)
-
-if (MSVC)
-    add_definitions(-D_CRT_SECURE_NO_WARNINGS)
-    add_definitions(-D_USE_MATH_DEFINES)
-    add_library(${LIBRARY_TARGET_NAME} ${${LIBRARY_TARGET_NAME}_SRC})
-    target_compile_features(${LIBRARY_TARGET_NAME} PUBLIC cxx_std_17)
-
-    # If shared:
-        # At build time: LIBRARY_EXPORTS and HMDF_SHARED defined
-        # At consume time: HMDF_SHARED defined
-    # If static: no definition at build and consume time
-    #
-    add_definitions(-DLIBRARY_EXPORTS)
-    add_definitions(-DHMDF_SHARED)
-endif(MSVC)
-
-if (MINGW)
-    add_library(${LIBRARY_TARGET_NAME} ${${LIBRARY_TARGET_NAME}_SRC})
-    target_compile_features(${LIBRARY_TARGET_NAME} PUBLIC cxx_std_17)
-endif()
-=======
 add_library(${LIBRARY_TARGET_NAME} ${${LIBRARY_TARGET_NAME}_SRC})
+target_compile_features(${LIBRARY_TARGET_NAME} PUBLIC cxx_std_17)
 target_compile_definitions(${LIBRARY_TARGET_NAME}
     PUBLIC
         $<$<CXX_COMPILER_ID:MSVC>:_CRT_SECURE_NO_WARNINGS>
@@ -157,7 +112,6 @@
     EXPORT_MACRO_NAME HMDF_API
     EXPORT_FILE_NAME ${EXPORT_MACRO_FILE}
 )
->>>>>>> b44dcf88
 
 set_target_properties(${LIBRARY_TARGET_NAME}
     PROPERTIES
