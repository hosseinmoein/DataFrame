/*
Copyright (c) 2019-2026, Hossein Moein
All rights reserved.

Redistribution and use in source and binary forms, with or without
modification, are permitted provided that the following conditions are met:
* Redistributions of source code must retain the above copyright
  notice, this list of conditions and the following disclaimer.
* Redistributions in binary form must reproduce the above copyright
  notice, this list of conditions and the following disclaimer in the
  documentation and/or other materials provided with the distribution.
* Neither the name of Hossein Moein and/or the DataFrame nor the
  names of its contributors may be used to endorse or promote products
  derived from this software without specific prior written permission.

THIS SOFTWARE IS PROVIDED BY THE COPYRIGHT HOLDERS AND CONTRIBUTORS "AS IS" AND
ANY EXPRESS OR IMPLIED WARRANTIES, INCLUDING, BUT NOT LIMITED TO, THE IMPLIED
WARRANTIES OF MERCHANTABILITY AND FITNESS FOR A PARTICULAR PURPOSE ARE
DISCLAIMED. IN NO EVENT SHALL Hossein Moein BE LIABLE FOR ANY
DIRECT, INDIRECT, INCIDENTAL, SPECIAL, EXEMPLARY, OR CONSEQUENTIAL DAMAGES
(INCLUDING, BUT NOT LIMITED TO, PROCUREMENT OF SUBSTITUTE GOODS OR SERVICES;
LOSS OF USE, DATA, OR PROFITS; OR BUSINESS INTERRUPTION) HOWEVER CAUSED AND
ON ANY THEORY OF LIABILITY, WHETHER IN CONTRACT, STRICT LIABILITY, OR TORT
(INCLUDING NEGLIGENCE OR OTHERWISE) ARISING IN ANY WAY OUT OF THE USE OF THIS
SOFTWARE, EVEN IF ADVISED OF THE POSSIBILITY OF SUCH DAMAGE.
*/
#include <DataFrame/DataFrame.h>
#include <DataFrame/DataFrameFinancialVisitors.h>
#include <DataFrame/DataFrameMLVisitors.h>
#include <DataFrame/DataFrameStatsVisitors.h>
#include <DataFrame/DataFrameTransformVisitors.h>
#include <DataFrame/RandGen.h>

#include <cassert>
#include <cmath>
#include <cstdio>
#include <iostream>
#include <ranges>
#include <string>

using namespace hmdf;

// A DataFrame with ulong index type
//
using MyDataFrame = StdDataFrame256<unsigned long>;
using StrDataFrame = StdDataFrame<std::string>;
using DTDataFrame = StdDataFrame256<DateTime>;

template<typename T>
using StlVecType = typename MyDataFrame::template StlVecType<T>;

// ----------------------------------------------------------------------------

/*
static void test_starts_with()  {

    std::cout << "\nTesting starts_with( ) ..." << std::endl;

    std::vector<std::string>                idx =
        { "XXDnh\1", "XXD974h", "fbbgd", std::string("XXDoiendg\0\0", 11),
          "yehtfg", "mnbvcd", "dfgsret", "jhnbdfg", "XXDomagdfert",
          "XXmj;'[-09", "XDimnaxcdf3", "207652234", "XXD", "XX" };
    std::vector<std::string>                s1 =
        { "XXDnh\1", "XXD974h", "fbbgd", std::string("XXDoiendg\0\0", 11),
          "yehtfg", "mnbvcd", "dfgsret", "jhnbdfg", "XXDomagdfert",
          "XXmj;'[-09", "XDimnaxcdf3", "207652234", "XXD", "XX" };
    std::vector<std::vector<unsigned char>> v1 =
        { { 8, 9, 10, 11, 12, 13, 14, 20, 22, 23, 30, 31, 32, 100 },
          { 8, 9, 10, 11, 12, 13, 14, 20, 22, 23, 30, 31, 32, 100 },
          { 11, 12, 13, 14, 20, 22, 23, 30, 31, 32, 100 },
          { 8, 9, 10, 11, 12, 13, 14, 20, 22, 23, 30, 31, 32, 100 },
          { 11, 12, 13, 14, 20, 22, 23, 30, 31, 32, 100 },
          { 11, 12, 13, 14, 20, 22, 23, 30, 31, 32, 100 },
          { 8, 9, 10 },
          { 100 },
          { 8, 9, 10, 11, 12, 13, 14, 20, 22, 23, 30, 31, 32, 100 },
          { 11, 12, 13, 14, 20, 22, 23, 30, 31, 32, 100 },
          { 23, 30, 31, 32, 100 } };
    std::vector<double>                     d3 =
        { 15, 16, 15, 18, 19, 16, 21, 0.34, 1.56, 0.34, 2.3, 0.34, 19.0, 10 };
    std::vector<int>                        i1 = { 22, 23, 24, 25, 99 };
    StrDataFrame                            df;

    df.load_data(std::move(idx),
                 std::make_pair("str_col", s1),
                 std::make_pair("col2", v1),
                 std::make_pair("col_3", d3),
                 std::make_pair("col_4", i1));

    const auto  res1 = df.starts_with<std::string>("str_col", "XXD");

    {
        std::vector<char>  out_res =
            { 1, 1, 0, 1, 0, 0, 0, 0, 1, 0, 0, 0, 1, 0 };

        assert(res1 == out_res);
    }

    const auto  res2 =
        df.starts_with<std::vector<unsigned char>>("col2", { 8, 9, 10, 11 });

    {
         std::vector<char>  out_res =
            { 1, 1, 0, 1, 0, 0, 0, 0, 1, 0, 0, 0, 0, 0 };

        assert(res2 == out_res);
    }

    const auto  res3 = df.starts_with<std::string>(DF_INDEX_COL_NAME, "XXD");

    {
        std::vector<char>  out_res =
            { 1, 1, 0, 1, 0, 0, 0, 0, 1, 0, 0, 0, 1, 0 };

        assert(res3 == out_res);
    }
}

// ----------------------------------------------------------------------------

static void test_ends_with()  {

    std::cout << "\nTesting ends_with( ) ..." << std::endl;

    std::vector<std::string>                idx =
        { "nh\1XXD", "974hXXD", "fbbgd", std::string("oiendg\0\0XXD", 11),
          "yehtfg", "mnbvcd", "dfgsret", "jhnbdfg", "omagdfertXXD",
          "XXmj;'[-09", "XDimnaxcdf3", "207652234", "XXD", "XX" };
    std::vector<std::string>                s1 =
        { "nh\1XXD", "974hXXD", "fbbgd", std::string("oiendg\0\0XXD", 11),
          "yehtfg", "mnbvcd", "dfgsret", "jhnbdfg", "omagdfertXXD",
          "XXmj;'[-09", "XDimnaxcdf3", "207652234", "XXD", "XX" };
    std::vector<std::vector<unsigned char>> v1 =
        { { 12, 13, 14, 20, 22, 23, 30, 31, 32, 100, 8, 9, 10, 11 },
          { 12, 13, 14, 20, 22, 23, 30, 31, 32, 100, 8, 9, 10, 11 },
          { 11, 12, 13, 14, 20, 22, 23, 30, 31, 32, 100 },
          { 12, 13, 14, 20, 22, 23, 30, 31, 32, 100, 8, 9, 10, 11 },
          { 11, 12, 13, 14, 20, 22, 23, 30, 31, 32, 100 },
          { 11, 12, 13, 14, 20, 22, 23, 30, 31, 32, 100 },
          { 8, 9, 10 },
          { 100 },
          { 12, 13, 14, 20, 22, 23, 30, 31, 32, 100, 8, 9, 10, 11 },
          { 11, 12, 13, 14, 20, 22, 23, 30, 31, 32, 100 },
          { 23, 30, 31, 32, 100 } };
    std::vector<double>                     d3 =
        { 15, 16, 15, 18, 19, 16, 21, 0.34, 1.56, 0.34, 2.3, 0.34, 19.0, 10 };
    std::vector<int>                        i1 = { 22, 23, 24, 25, 99 };
    StrDataFrame                            df;

    df.load_data(std::move(idx),
                 std::make_pair("str_col", s1),
                 std::make_pair("col2", v1),
                 std::make_pair("col_3", d3),
                 std::make_pair("col_4", i1));

    const auto  res1 = df.ends_with<std::string>("str_col", "XXD");

    {
        std::vector<char>  out_res =
            { 1, 1, 0, 1, 0, 0, 0, 0, 1, 0, 0, 0, 1, 0 };

        assert(res1 == out_res);
    }

    const auto  res2 =
        df.ends_with<std::vector<unsigned char>>("col2", { 8, 9, 10, 11 });

    {
         std::vector<char>  out_res =
            { 1, 1, 0, 1, 0, 0, 0, 0, 1, 0, 0, 0, 0, 0 };

        assert(res2 == out_res);
    }

    const auto  res3 = df.ends_with<std::string>(DF_INDEX_COL_NAME, "XXD");

    {
        std::vector<char>  out_res =
            { 1, 1, 0, 1, 0, 0, 0, 0, 1, 0, 0, 0, 1, 0 };

        assert(res3 == out_res);
    }
}

// ----------------------------------------------------------------------------

static void test_in_between()  {

    std::cout << "\nTesting in_between( ) ..." << std::endl;

    StlVecType<unsigned long>               idx =
        { 123450, 123451, 123452, 123453, 123454, 123455, 123456,
          123457, 123458, 123459, 123460, 123461, 123462, 123466 };
    StlVecType<std::string>                 s1 =
        { "XXDnh\1", "XXD974h", "fbbgd", std::string("XXDoiendg\0\0", 11),
          "yehtfg", "mnbvcd", "dfgsret", "jhnbdfg", "XXDomagdfert",
          "XXmj;'[-09", "XDimnaxcdf3", "207652234", "XXD", "XX" };
    StlVecType<StlVecType<unsigned char>>   v1 =
        { { 8, 9, 10, 11, 12, 13, 14, 20, 22, 23, 30, 31, 32, 100 },
          { 8, 9, 10, 11, 12, 13, 14, 20, 22, 23, 30, 31, 32, 100 },
          { 11, 12, 13, 14, 20, 22, 23, 30, 31, 32, 100 },
          { 8, 9, 10, 11, 12, 13, 14, 20, 22, 23, 30, 31, 32, 100 },
          { 11, 12, 13, 14, 20, 22, 23, 30, 31, 32, 100 },
          { 11, 12, 13, 14, 20, 22, 23, 30, 31, 32, 100 },
          { 8, 9, 10 },
          { 100 },
          { 8, 9, 10, 11, 12, 13, 14, 20, 22, 23, 30, 31, 32, 100 },
          { 11, 12, 13, 14, 20, 22, 23, 30, 31, 32, 100 },
          { 23, 30, 31, 32, 100 } };
    StlVecType<double>                      d3 =
        { 15, 16, 15, 18, 19, 16, 21, 0.34, 1.56, 0.34, 2.3, 0.34, 19.0, 10 };
    StlVecType<int>                         i1 = { 22, 23, 24, 25, 99 };
    MyDataFrame                             df;

    df.load_data(std::move(idx),
                 std::make_pair("str_col", s1),
                 std::make_pair("col2", v1),
                 std::make_pair("col_3", d3),
                 std::make_pair("col_4", i1));

    const auto  res1 = df.in_between<double>("col_3", 15.0, 19.0);

    {
        StlVecType<char>    out_res =
            { 1, 1, 1, 1, 0, 1, 0, 0, 0, 0, 0, 0, 0, 0 };

        assert(res1 == out_res);
    }

    const auto  res2 =
        df.in_between<unsigned long>(DF_INDEX_COL_NAME, 123453, 123460);

    {
        StlVecType<char>    out_res =
            { 0, 0, 0, 1, 1, 1, 1, 1, 1, 1, 0, 0, 0, 0 };

        assert(res2 == out_res);
    }
}

// ----------------------------------------------------------------------------

static void test_peaks()  {

    std::cout << "\nTesting peaks( ) ..." << std::endl;

    MyDataFrame                df;
    StlVecType<unsigned long>  idxvec =
        { 1UL, 2UL, 3UL, 10UL, 5UL, 7UL, 8UL, 12UL, 9UL, 12UL, 10UL, 13UL,
          10UL, 15UL, 14UL };
    StlVecType<double>         dblvec =
        { 0.0, 15.0, -14.0, 2.0, 1.0, 12.0, 11.0, 8.0, 7.0, 6.0, 5.0, 4.0,
          3.0, 9.0, 10.0};
    StlVecType<double>         dblvec2 =
        { 100.0, 101.0, 102.0, 103.0, 104.0, 103.9, 106.55, 106.34, 1.8,
          111.0, 112.0, 111.5, 114.0, 115.0, 116.0};
    StlVecType<std::string>    strvec =
        { "zz", "bb", "cc", "ww", "ee", "ff", "gg", "hh", "ii", "jj", "kk",
          "ll", "mm", "nn", "oo" };

    df.load_data(std::move(idxvec),
                 std::make_pair("dbl_col", dblvec),
                 std::make_pair("dbl_col_2", dblvec2),
                 std::make_pair("str_col", strvec));

    const auto  res1 = df.peaks<double>("dbl_col_2");

    {
        StlVecType<char>    out_res =
            { 0, 0, 0, 0, 1, 0, 1, 0, 0, 0, 1, 0, 0, 0, 0 };

        assert(res1 == out_res);
    }

    const auto  res2 = df.peaks<unsigned long>(DF_INDEX_COL_NAME);

    {
        StlVecType<char>    out_res =
            { 0, 0, 0, 1, 0, 0, 0, 1, 0, 1, 0, 1, 0, 1, 0 };

        assert(res2 == out_res);
    }
}

// ----------------------------------------------------------------------------

static void test_valleys()  {

    std::cout << "\nTesting valleys( ) ..." << std::endl;

    MyDataFrame                df;
    StlVecType<unsigned long>  idxvec =
        { 1UL, 2UL, 3UL, 10UL, 5UL, 7UL, 8UL, 12UL, 9UL, 12UL, 10UL, 13UL,
          10UL, 15UL, 14UL };
    StlVecType<double>         dblvec =
        { 0.0, 15.0, -14.0, 2.0, 1.0, 12.0, 11.0, 8.0, 7.0, 6.0, 5.0, 4.0,
          3.0, 9.0, 10.0};
    StlVecType<double>         dblvec2 =
        { 100.0, 101.0, 102.0, 103.0, 104.0, 103.9, 106.55, 106.34, 1.8,
          111.0, 112.0, 111.5, 114.0, 115.0, 116.0};
    StlVecType<std::string>    strvec =
        { "zz", "bb", "cc", "ww", "ee", "ff", "gg", "hh", "ii", "jj", "kk",
          "ll", "mm", "nn", "oo" };

    df.load_data(std::move(idxvec),
                 std::make_pair("dbl_col", dblvec),
                 std::make_pair("dbl_col_2", dblvec2),
                 std::make_pair("str_col", strvec));
    df.load_column("dbl_col_2_mask_1", df.valleys<double>("dbl_col_2"));
    df.load_column("dbl_col_2_mask_2", df.valleys<double>("dbl_col_2", 2));
    df.load_column("dbl_col_2_mask_3", df.valleys<double>("dbl_col_2", 3));

    {
        StlVecType<char>    out_res1 =
            { 0, 0, 0, 0, 0, 1, 0, 0, 1, 0, 0, 1, 0, 0, 0 };
        StlVecType<char>    out_res2 =
            { 0, 0, 0, 0, 0, 0, 0, 0, 1, 0, 0, 0, 0, 0, 0 };
        StlVecType<char>    out_res3 =
            { 0, 0, 0, 0, 0, 0, 0, 0, 1, 0, 0, 0, 0, 0, 0 };

        assert((df.get_column<char>("dbl_col_2_mask_1") == out_res1));
        assert((df.get_column<char>("dbl_col_2_mask_2") == out_res2));
        assert((df.get_column<char>("dbl_col_2_mask_3") == out_res3));
    }

    df.load_column("index_mask", df.valleys<double>(DF_INDEX_COL_NAME));
    {
        StlVecType<char>    out_res =
            { 0, 0, 0, 0, 1, 0, 0, 0, 1, 0, 1, 0, 1, 0, 0 };

        assert((df.get_column<char>("index_mask") == out_res));
    }
}

// ----------------------------------------------------------------------------

static void test_apply()  {

    std::cout << "\nTesting apply( ) ..." << std::endl;

    MyDataFrame                 df;
    StlVecType<unsigned long>   idxvec =
        { 1UL, 2UL, 3UL, 10UL, 5UL, 7UL, 8UL, 12UL, 9UL, 12UL, 10UL, 13UL,
          10UL, 15UL, 14UL };
    StlVecType<double>          dblvec =
        { 0.0, 15.0, -14.0, 2.0, 1.0, -12.0, 11.0, 8.0, 7.0, 0.0, 5.0, 4.0,
          3.0, 9.0, -10.0 };
    StlVecType<double>          dblvec2 =
        { 1.0, 0.05, 0.28, 0.31, 0.01, 0.68, 0.12, 1, 0.98,
          0.9, 0.81, 0.82, 0.777, 0.34, 0.25 };
    StlVecType<std::string>     strvec =
        { "zz", "bb", "zz", "ww", "ee", "ff", "gg", "hh", "zz", "jj", "kk",
          "ll", "mm", "nn", "zz" };

    df.load_data(std::move(idxvec),
                 std::make_pair("dbl_col", dblvec),
                 std::make_pair("dbl_col_2", dblvec2),
                 std::make_pair("str_col", strvec));

    auto    softp = [](const unsigned long &, double &val) -> bool  {
        val = std::log(1.0 + std::exp(val * 0.5)) / 0.5;
        return (true);
    };

    df.apply<double>("dbl_col", softp);

    const auto  &dbl_col = df.get_column<double>("dbl_col");

    {
        StlVecType<double>  out_res =
            { 1.38629, 15.0011, 0.00182293, 2.62652, 1.94815, 0.00495137,
              11.0082, 8.0363, 7.0595, 1.38629, 5.15778, 4.25386, 3.40283,
              9.0221, 0.0134307 };

        for (const auto &[ans, act]
                 : std::ranges::views::zip(out_res, dbl_col))
            assert(std::fabs(ans - act) < 0.0001);
    }

    auto    haphaz =
        [](const unsigned long &,
           double &val1,
           double &val2,
           std::string &val3) -> bool  {
            if (val3 == "zz")
                val1 += val2;
            return (true);
        };

    df.apply<double, double, std::string>
        ("dbl_col", "dbl_col_2", "str_col", haphaz);

    {
        StlVecType<double>  out_res =
            { 2.38629, 15.0011, 0.281823, 2.62652, 1.94815, 0.00495137,
              11.0082, 8.0363, 8.0395, 1.38629, 5.15778, 4.25386, 3.40283,
              9.0221, 0.263431 };

        for (const auto &[ans, act]
                 : std::ranges::views::zip(out_res, dbl_col))
            assert(std::fabs(ans - act) < 0.0001);
    }

}

// ----------------------------------------------------------------------------

static void test_truncate()  {

    std::cout << "\nTesting truncate( ) ..." << std::endl;

    MyDataFrame                df;
    StlVecType<unsigned long>  idxvec =
        { 1, 2, 3, 4, 5, 6, 7, 8, 9, 10, 11, 12, 13, 14, 15 };
    StlVecType<double>         dblvec =
        { 0.0, 15.0, -14.0, 2.0, 1.0, 12.0, 11.0, 8.0, 7.0, 6.0, 5.0, 4.0,
          3.0, 9.0, 10.0};
    StlVecType<double>         dblvec2 =
        { 100.0, 101.0, 102.0, 103.0, 104.0, 103.9, 106.55, 106.34, 1.8,
          111.0, 112.0, 111.5, 114.0, 115.0, 116.0};
    StlVecType<std::string>    strvec =
        { "zz", "bb", "cc", "ww", "ee", "ff", "gg", "hh", "ii", "jj", "kk",
          "ll", "mm", "nn", "oo" };
    StlVecType<int>            intvec = { 1, 2, 3, 4, 5 };

    df.load_data(std::move(idxvec),
                 std::make_pair("dbl_col", dblvec),
                 std::make_pair("dbl_col_2", dblvec2),
                 std::make_pair("str_col", strvec));
    df.load_column("int_col",
                   std::move(intvec),
                   nan_policy::dont_pad_with_nans);

    {
        auto    df2 = df;

        StlVecType<unsigned long>  index = { 4, 5, 6, 7, 8, 9, 10, 11, 12 };
        StlVecType<double>         dbl_col = { 2, 1, 12, 11, 8, 7, 6, 5, 4 };
        StlVecType<double>         dbl_col_2 =
            { 103, 104, 103.9, 106.55, 106.34, 1.8, 111, 112, 111.5 };
        StlVecType<std::string>    str_col =
            { "ww", "ee", "ff", "gg", "hh", "ii", "jj", "kk", "ll" };
        StlVecType<int>            int_col = { 4, 5 };

        df2.truncate<double, std::string, int>(4, 12);
        assert(df2.get_index() == index);
        assert(df2.get_column<double>("dbl_col") == dbl_col);
        assert(df2.get_column<double>("dbl_col_2") == dbl_col_2);
        assert(df2.get_column<std::string>("str_col") == str_col);
        assert(df2.get_column<int>("int_col") == int_col);
    }
    {
        auto    df2 = df;

        StlVecType<unsigned long>  index =
            { 1, 2, 3, 4, 5, 6, 7, 8, 9, 10, 11, 12 };
        StlVecType<double>         dbl_col =
            { 0, 15, -14, 2, 1, 12, 11, 8, 7, 6, 5, 4 };
        StlVecType<double>         dbl_col_2 =
            { 100, 101, 102, 103, 104, 103.9, 106.55, 106.34, 1.8, 111, 112,
              111.5 };
        StlVecType<std::string>    str_col =
            { "zz", "bb", "cc", "ww", "ee", "ff", "gg", "hh", "ii", "jj",
              "kk", "ll" };
        StlVecType<int>            int_col = { 1, 2, 3, 4, 5 };

        df2.truncate<double, std::string, int>(1, 12);
        assert(df2.get_index() == index);
        assert(df2.get_column<double>("dbl_col") == dbl_col);
        assert(df2.get_column<double>("dbl_col_2") == dbl_col_2);
        assert(df2.get_column<std::string>("str_col") == str_col);
        assert(df2.get_column<int>("int_col") == int_col);
    }
    {
        auto    df2 = df;

        StlVecType<unsigned long>  index =
            { 4, 5, 6, 7, 8, 9, 10, 11, 12, 13, 14, 15 };
        StlVecType<double>         dbl_col =
            { 2, 1, 12, 11, 8, 7, 6, 5, 4, 3, 9, 10 };
        StlVecType<double>         dbl_col_2 =
            { 103, 104, 103.9, 106.55, 106.34, 1.8, 111, 112, 111.5, 114,
              115, 116 };
        StlVecType<std::string>    str_col =
            { "ww", "ee", "ff", "gg", "hh", "ii", "jj", "kk", "ll", "mm",
              "nn", "oo" };
        StlVecType<int>            int_col = { 4, 5 };

        df2.truncate<double, std::string, int>(4, 15);
        assert(df2.get_index() == index);
        assert(df2.get_column<double>("dbl_col") == dbl_col);
        assert(df2.get_column<double>("dbl_col_2") == dbl_col_2);
        assert(df2.get_column<std::string>("str_col") == str_col);
        assert(df2.get_column<int>("int_col") == int_col);
    }
    {
        auto    df2 = df;

        StlVecType<unsigned long>  index =
            { 1, 2, 3, 4, 5, 6, 7, 8, 9, 10, 11, 12, 13, 14, 15 };
        StlVecType<double>         dbl_col =
            { 0, 15, -14, 2, 1, 12, 11, 8, 7, 6, 5, 4, 3, 9, 10 };
        StlVecType<double>         dbl_col_2 =
            { 100, 101, 102, 103, 104, 103.9, 106.55, 106.34, 1.8, 111, 112,
              111.5, 114, 115, 116 };
        StlVecType<std::string>    str_col =
            { "zz", "bb", "cc", "ww", "ee", "ff", "gg", "hh", "ii", "jj",
              "kk", "ll", "mm", "nn", "oo" };
        StlVecType<int>            int_col = { 1, 2, 3, 4, 5 };

        df2.truncate<double, std::string, int>(0, 16);
    }
    {
        auto    df2 = df;

        StlVecType<unsigned long>  index = { 7, 8, 9, 10, 11, 12, 13, 14, 15 };
        StlVecType<double>         dbl_col = { 11, 8, 7, 6, 5, 4, 3, 9, 10 };
        StlVecType<double>         dbl_col_2 =
            { 106.55, 106.34, 1.8, 111, 112, 111.5, 114, 115, 116 };
        StlVecType<std::string>    str_col =
            { "gg", "hh", "ii", "jj", "kk", "ll", "mm", "nn", "oo" };
        StlVecType<int>            int_col = {  };

        df2.truncate<double, std::string, int>(7, 15);
        assert(df2.get_index() == index);
        assert(df2.get_column<double>("dbl_col") == dbl_col);
        assert(df2.get_column<double>("dbl_col_2") == dbl_col_2);
        assert(df2.get_column<std::string>("str_col") == str_col);
        assert(df2.get_column<int>("int_col") == int_col);
    }
}

// ----------------------------------------------------------------------------

static void test_load_column()  {

    std::cout << "\nTesting load_column( ) ..." << std::endl;

    MyDataFrame                 df;
    StlVecType<unsigned long>   idxvec =
        { 1UL, 2UL, 3UL, 10UL, 5UL, 7UL, 8UL, 12UL, 9UL, 12UL, 10UL, 13UL,
          10UL, 15UL, 14UL };
    StlVecType<double>          dblvec =
        { 0.0, 15.0, -14.0, 2.0, 1.0, -12.0, 11.0, 8.0, 7.0, 0.0, 5.0, 4.0,
          3.0, 9.0, -10.0 };
    StlVecType<double>          dblvec2 =
        { 1.0, 0.05, 0.28, 0.31, 0.01, 0.68, 0.12, 1, 0.98,
          0.9, 0.81, 0.82, 0.777, 0.34, 0.25 };
    StlVecType<std::string>     strvec =
        { "zz", "bb", "zz", "ww", "ee", "ff", "gg", "hh", "zz", "jj", "kk",
          "ll", "mm", "nn", "zz" };

    df.load_data(std::move(idxvec),
                 std::make_pair("dbl_col", dblvec),
                 std::make_pair("dbl_col_2", dblvec2),
                 std::make_pair("str_col", strvec));

    auto    lbd = [](const unsigned long &, const double &val) -> double  {
        return (val * 2.0);
    };

    df.load_column<double, double>("new_dbl_col", "dbl_col", std::move(lbd));
    {
        StlVecType<double>  new_dbl_col =
            { 0, 30, -28, 4, 2, -24, 22, 16, 14, 0, 10, 8, 6, 18, -20 };

        assert((df.get_column<double>("new_dbl_col") == new_dbl_col));
    }
}

// ----------------------------------------------------------------------------

static void test_explode()  {

    std::cout << "\nTesting load_explode( ) ..." << std::endl;

    DTDataFrame    df;

    try  {
        df.read("AAPL_10dBucketWithMaps_small.csv", io_format::csv2);
    }
    catch (const DataFrameError &ex)  {
        std::cout << ex.what() << std::endl;
    }

    df.write<std::ostream,
             double,
             long,
             std::map<std::string, double>,
             std::unordered_map<std::string, double>,
             std::vector<std::string>,
             std::set<double>,
             std::set<std::string>>
        (std::cout, io_format::csv2);

    auto exploded1 = df.explode<std::unordered_map<std::string, double>,
                                double,
                                long,
                                std::map<std::string, double>,
                                std::vector<std::string>,
                                std::set<double>,
                                std::set<std::string>>("Unordered Map");

    std::cout << "\n\n";
    exploded1.write<std::ostream,
                    std::pair<std::string, double>,
                    double,
                    long,
                    std::map<std::string, double>,
                    std::vector<std::string>,
                    std::set<double>,
                    std::set<std::string>>
        (std::cout, io_format::csv2);

    auto exploded2 = df.explode<std::map<std::string, double>,
                                double,
                                long,
                                std::vector<std::string>,
                                std::unordered_map<std::string, double>,
                                std::set<double>,
                                std::set<std::string>>("Map 1");

    std::cout << "\n\n";
    exploded2.write<std::ostream,
                    std::pair<std::string, double>,
                    double,
                    long,
                    std::unordered_map<std::string, double>,
                    std::vector<std::string>,
                    std::set<double>,
                    std::set<std::string>>
        (std::cout, io_format::csv2);

    auto exploded3 = df.explode<std::set<double>,
                                double,
                                long,
                                std::vector<std::string>,
                                std::map<std::string, double>,
                                std::unordered_map<std::string, double>,
                                std::set<std::string>>("Double Set");

    std::cout << "\n\n";
    exploded3.write<std::ostream,
                    double,
                    long,
                    std::map<std::string, double>,
                    std::unordered_map<std::string, double>,
                    std::vector<std::string>,
                    std::set<std::string>>
        (std::cout, io_format::csv2);

    auto exploded4 = df.explode<std::vector<std::string>,
                                double,
                                long,
                                std::map<std::string, double>,
                                std::set<double>,
                                std::unordered_map<std::string, double>,
                                std::set<std::string>>("Str Vec");

    std::cout << "\n\n";
    exploded4.write<std::ostream,
                    std::string,
                    double,
                    long,
                    std::map<std::string, double>,
                    std::unordered_map<std::string, double>,
                    std::set<double>,
                    std::set<std::string>>
        (std::cout, io_format::csv2);
}

// ----------------------------------------------------------------------------

static void test_read_write_pairs()  {

    std::cout << "\nTesting read_write_pairs ..." << std::endl;

    MyDataFrame df;

    try  {
        df.read("sample_data_2.csv", io_format::csv);
    }
    catch (const DataFrameError &ex)  {
        std::cout << ex.what() << std::endl;
    }

    df.write<std::ostream,
             unsigned long,
             int,
             std::string,
             double,
             bool,
             std::pair<std::string, std::string>,
             std::pair<double, double>,
             std::pair<std::string, double>>
        (std::cout, io_format::csv);

    df.write<unsigned long,
             int,
             std::string,
             double,
             bool,
             std::pair<std::string, std::string>,
             std::pair<double, double>,
             std::pair<std::string, double>>
        ("./tmp_sample_data_2.csv", io_format::csv2);
    df.write<unsigned long,
             int,
             std::string,
             double,
             bool,
             std::pair<std::string, std::string>,
             std::pair<double, double>,
             std::pair<std::string, double>>
        ("./tmp_sample_data_2.dat", io_format::binary);

    MyDataFrame df2;

    df2.read("./tmp_sample_data_2.csv", io_format::csv2);
    assert(df.get_index() == df2.get_index());
    assert((df.get_column<int>("xint_col_2") ==
                df2.get_column<int>("xint_col_2")));
    assert((df.get_column<std::string>("str_col_2") ==
                df2.get_column<std::string>("str_col_2")));
    assert((df.get_column<unsigned long>("ul_col_2") ==
                df2.get_column<unsigned long>("ul_col_2")));
    assert((
 df.get_column<std::pair<std::string, std::string>>("str_str_pair_col")[0] ==
 df2.get_column<std::pair<std::string, std::string>>("str_str_pair_col")[0]));
    assert((
 df.get_column<std::pair<std::string, std::string>>("str_str_pair_col")[1] ==
 df2.get_column<std::pair<std::string, std::string>>("str_str_pair_col")[1]));
    assert((
 df.get_column<std::pair<std::string, std::string>>("str_str_pair_col")[2] ==
 df2.get_column<std::pair<std::string, std::string>>("str_str_pair_col")[2]));
    assert((
 df.get_column<std::pair<std::string, std::string>>("str_str_pair_col")[3] ==
 df2.get_column<std::pair<std::string, std::string>>("str_str_pair_col")[3]));
    assert((
 df.get_column<std::pair<std::string, std::string>>("str_str_pair_col")[4] ==
 df2.get_column<std::pair<std::string, std::string>>("str_str_pair_col")[4]));
    assert((
 df.get_column<std::pair<double, double>>("dbl_dbl_pair_col")[0] ==
 df2.get_column<std::pair<double, double>>("dbl_dbl_pair_col")[0]));
    assert((std::isnan(df.get_column<std::pair<double, double>>
                              ("dbl_dbl_pair_col")[1].first)));
    assert((std::isnan(df.get_column<std::pair<double, double>>
                              ("dbl_dbl_pair_col")[1].second)));
    assert((std::isnan(df2.get_column<std::pair<double, double>>
                               ("dbl_dbl_pair_col")[1].first)));
    assert((std::isnan(df2.get_column<std::pair<double, double>>
                               ("dbl_dbl_pair_col")[1].second)));
    assert((std::isnan(df.get_column<std::pair<double, double>>
                              ("dbl_dbl_pair_col")[2].first)));
    assert((std::isnan(df2.get_column<std::pair<double, double>>
                               ("dbl_dbl_pair_col")[2].first)));
    assert((
 df.get_column<std::pair<double, double>>("dbl_dbl_pair_col")[2].second ==
 df2.get_column<std::pair<double, double>>("dbl_dbl_pair_col")[2].second));
    assert((std::isnan(df.get_column<std::pair<double, double>>
                              ("dbl_dbl_pair_col")[3].second)));
    assert((std::isnan(df2.get_column<std::pair<double, double>>
                               ("dbl_dbl_pair_col")[3].second)));
    assert((
 df.get_column<std::pair<double, double>>("dbl_dbl_pair_col")[3].first ==
 df2.get_column<std::pair<double, double>>("dbl_dbl_pair_col")[3].first));
    assert((
 df.get_column<std::pair<double, double>>("dbl_dbl_pair_col")[4] ==
 df2.get_column<std::pair<double, double>>("dbl_dbl_pair_col")[4]));

    assert((
 df.get_column<std::pair<std::string, double>>("str_dbl_pair_col")[0] ==
 df2.get_column<std::pair<std::string, double>>("str_dbl_pair_col")[0]));
    assert((
 df.get_column<std::pair<std::string, double>>("str_dbl_pair_col")[1].first ==
 df2.get_column<std::pair<std::string, double>>("str_dbl_pair_col")[1].first));
    assert((std::isnan(df.get_column<std::pair<std::string, double>>
                              ("str_dbl_pair_col")[1].second)));
    assert((std::isnan(df2.get_column<std::pair<std::string, double>>
                              ("str_dbl_pair_col")[1].second)));
    assert((
 df.get_column<std::pair<std::string, double>>("str_dbl_pair_col")[2].first ==
 df2.get_column<std::pair<std::string, double>>("str_dbl_pair_col")[2].first));
    assert((
 df.get_column<std::pair<std::string, double>>("str_dbl_pair_col")[2].second ==
 df2.get_column<std::pair<std::string, double>>("str_dbl_pair_col")[2].second));
    assert((std::isnan(df.get_column<std::pair<std::string, double>>
                              ("str_dbl_pair_col")[3].second)));
    assert((std::isnan(df2.get_column<std::pair<std::string, double>>
                              ("str_dbl_pair_col")[3].second)));
    assert((
 df.get_column<std::pair<std::string, double>>("str_dbl_pair_col")[3].first ==
 df2.get_column<std::pair<std::string, double>>("str_dbl_pair_col")[3].first));
    assert((
 df.get_column<std::pair<std::string, double>>("str_dbl_pair_col")[4] ==
 df2.get_column<std::pair<std::string, double>>("str_dbl_pair_col")[4]));

    MyDataFrame df3;

    df3.read("./tmp_sample_data_2.dat", io_format::binary);
    assert(df.get_index() == df3.get_index());
    assert((df.get_column<int>("xint_col_2") ==
                df3.get_column<int>("xint_col_2")));
    assert((df.get_column<std::string>("str_col_2") ==
                df3.get_column<std::string>("str_col_2")));
    assert((df.get_column<unsigned long>("ul_col_2") ==
                df3.get_column<unsigned long>("ul_col_2")));
    assert((
  df.get_column<std::pair<std::string, std::string>>("str_str_pair_col") ==
  df3.get_column<std::pair<std::string, std::string>>("str_str_pair_col")));
    assert((
  df.get_column<std::pair<double, double>>("dbl_dbl_pair_col")[0] ==
  df3.get_column<std::pair<double, double>>("dbl_dbl_pair_col")[0]));
    assert((std::isnan(df.get_column<std::pair<double, double>>
                              ("dbl_dbl_pair_col")[1].first)));
    assert((std::isnan(df.get_column<std::pair<double, double>>
                              ("dbl_dbl_pair_col")[1].second)));
    assert((std::isnan(df3.get_column<std::pair<double, double>>
                               ("dbl_dbl_pair_col")[1].first)));
    assert((std::isnan(df3.get_column<std::pair<double, double>>
                               ("dbl_dbl_pair_col")[1].second)));
    assert((std::isnan(df.get_column<std::pair<double, double>>
                              ("dbl_dbl_pair_col")[2].first)));
    assert((std::isnan(df3.get_column<std::pair<double, double>>
                               ("dbl_dbl_pair_col")[2].first)));
    assert((
  df.get_column<std::pair<double, double>>("dbl_dbl_pair_col")[2].second ==
  df3.get_column<std::pair<double, double>>("dbl_dbl_pair_col")[2].second));
    assert((std::isnan(df.get_column<std::pair<double, double>>
                              ("dbl_dbl_pair_col")[3].second)));
    assert((std::isnan(df3.get_column<std::pair<double, double>>
                               ("dbl_dbl_pair_col")[3].second)));
    assert((
  df.get_column<std::pair<double, double>>("dbl_dbl_pair_col")[3].first ==
  df3.get_column<std::pair<double, double>>("dbl_dbl_pair_col")[3].first));
    assert((
  df.get_column<std::pair<double, double>>("dbl_dbl_pair_col")[4] ==
  df3.get_column<std::pair<double, double>>("dbl_dbl_pair_col")[4]));

    assert((
  df.get_column<std::pair<std::string, double>>("str_dbl_pair_col")[0] ==
  df3.get_column<std::pair<std::string, double>>("str_dbl_pair_col")[0]));
    assert((
  df.get_column<std::pair<std::string, double>>("str_dbl_pair_col")[1].first ==
  df3.get_column<std::pair<std::string, double>>("str_dbl_pair_col")[1].first));
    assert((std::isnan(df.get_column<std::pair<std::string, double>>
                              ("str_dbl_pair_col")[1].second)));
    assert((std::isnan(df3.get_column<std::pair<std::string, double>>
                              ("str_dbl_pair_col")[1].second)));
    assert((
  df.get_column<std::pair<std::string, double>>("str_dbl_pair_col")[2].first ==
  df3.get_column<std::pair<std::string, double>>("str_dbl_pair_col")[2].first));
    assert((
 df.get_column<std::pair<std::string, double>>("str_dbl_pair_col")[2].second ==
 df3.get_column<std::pair<std::string, double>>("str_dbl_pair_col")[2].second));
    assert((std::isnan(df.get_column<std::pair<std::string, double>>
                              ("str_dbl_pair_col")[3].second)));
    assert((std::isnan(df3.get_column<std::pair<std::string, double>>
                              ("str_dbl_pair_col")[3].second)));
    assert((
 df.get_column<std::pair<std::string, double>>("str_dbl_pair_col")[3].first ==
 df3.get_column<std::pair<std::string, double>>("str_dbl_pair_col")[3].first));
    assert((
  df.get_column<std::pair<std::string, double>>("str_dbl_pair_col")[4] ==
  df3.get_column<std::pair<std::string, double>>("str_dbl_pair_col")[4]));

    std::remove("./tmp_sample_data_2.csv");
    std::remove("./tmp_sample_data_2.dat");
}

// ----------------------------------------------------------------------------

static void test_difference()  {

    std::cout << "\nTesting difference( ) ..." << std::endl;

    MyDataFrame                df;
    StlVecType<unsigned long>  idxvec =
        { 1, 2, 3, 4, 5, 6, 7, 8, 9, 10, 11, 12, 13, 14, 15 };
    StlVecType<double>         dblvec =
        { 0, 15, -14, 2, 1, 12, 11, 8, 7, 6, 5, 4, 3, 9, 10};
    StlVecType<double>         dblvec2 =
        { 100, 101, 102, 103, 104, 103.9, 106.55, 106.34, 1.8, 111, 112, 111.5,
          114, 115, 116};
    StlVecType<std::string>    strvec =
        { "zz", "bb", "cc", "ww", "ee", "ff", "gg", "hh", "ii", "jj", "kk",
          "ll", "mm", "nn", "oo" };

    df.load_data(std::move(idxvec),
                 std::make_pair("dbl_col", dblvec),
                 std::make_pair("dbl_col_2", dblvec2),
                 std::make_pair("str_col", strvec));

    MyDataFrame df2 = df;

    df2.get_column<double>("dbl_col")[3] = 1000.0;
    df2.get_column<double>("dbl_col")[6] = 1001.0;
    df2.get_column<std::string>("str_col")[1] = "Changed";
    df2.get_column<std::string>("str_col")[5] = "Changed 2";

    MyDataFrame diff_df = df.difference<double, std::string>(df2);

    assert((diff_df.get_index() ==
                StlVecType<unsigned long>{ 1, 2, 3, 4, 5, 6, 7 }));
    assert(diff_df.get_column<double>("self_dbl_col").size() == 7);
    assert(diff_df.get_column<double>("other_dbl_col").size() == 7);
    assert(std::isnan(diff_df.get_column<double>("self_dbl_col")[0]));
    assert(std::isnan(diff_df.get_column<double>("other_dbl_col")[0]));
    assert(std::isnan(diff_df.get_column<double>("self_dbl_col")[1]));
    assert(std::isnan(diff_df.get_column<double>("other_dbl_col")[1]));
    assert(diff_df.get_column<double>("self_dbl_col")[3] == 2.0);
    assert(diff_df.get_column<double>("other_dbl_col")[3] == 1000.0);
    assert(std::isnan(diff_df.get_column<double>("self_dbl_col")[4]));
    assert(std::isnan(diff_df.get_column<double>("other_dbl_col")[4]));
    assert(diff_df.get_column<double>("self_dbl_col")[6] == 11.0);
    assert(diff_df.get_column<double>("other_dbl_col")[6] == 1001.0);
    assert(diff_df.get_column<std::string>("self_str_col").size() == 6);
    assert(diff_df.get_column<std::string>("other_str_col").size() == 6);
    assert(diff_df.get_column<std::string>("self_str_col")[0] == "");
    assert(diff_df.get_column<std::string>("other_str_col")[0] == "");
    assert(diff_df.get_column<std::string>("self_str_col")[1] == "bb");
    assert(diff_df.get_column<std::string>("other_str_col")[1] == "Changed");
    assert(diff_df.get_column<std::string>("self_str_col")[2] == "");
    assert(diff_df.get_column<std::string>("other_str_col")[2] == "");
    assert(diff_df.get_column<std::string>("self_str_col")[5] == "ff");
    assert(diff_df.get_column<std::string>("other_str_col")[5] == "Changed 2");
    assert(! diff_df.has_column("self_dbl_col_2"));
    assert(! diff_df.has_column("other_dbl_col_2"));
    assert(! diff_df.has_column("dbl_col_2"));
}

// ----------------------------------------------------------------------------

static void test_get_data_at_times()  {

    std::cout << "\nTesting get_data_at_times( ) ..." << std::endl;

    DTDataFrame df;

    try  {
        df.read("DT_Intraday.csv", io_format::csv2);
    }
    catch (const DataFrameError &ex)  {
        std::cout << ex.what() << std::endl;
    }

    const auto  result = df.get_view_at_times<double, long>(16, 30);

    assert(result.get_index().size() == 7);
    assert(result.get_index()[0].date() == 19861115);
    assert(result.get_index()[1].date() == 19861214);
    assert(result.get_index()[6].date() == 19870613);
    assert(result.get_index()[5].date() == 19870508);
    assert(result.get_column<double>("dbl value").size() == 7);
    assert(result.get_column<double>("dbl value")[0] == 4.0);
    assert(result.get_column<double>("dbl value")[1] == 655.5);
    assert(result.get_column<double>("dbl value")[6] == 4767.0);
    assert(result.get_column<double>("dbl value")[5] == 3935.5);
    assert(result.get_column<long>("lng value").size() == 7);
    assert(result.get_column<long>("lng value")[0] == 80);
    assert(result.get_column<long>("lng value")[1] == 13110);
    assert(result.get_column<long>("lng value")[6] == 95340);
    assert(result.get_column<long>("lng value")[5] == 78710);
}

// ----------------------------------------------------------------------------

static void test_get_data_before_times()  {

    std::cout << "\nTesting get_data_before_times( ) ..." << std::endl;

    DTDataFrame df;

    try  {
        df.read("DT_Intraday.csv", io_format::csv2);
    }
    catch (const DataFrameError &ex)  {
        std::cout << ex.what() << std::endl;
    }

    const auto  result = df.get_view_before_times<double, long>(1, 16);

    assert(result.get_index().size() == 523);
    assert(result.get_index()[0].date() == 19861116);
    assert(result.get_index()[10].date() == 19861120);
    assert(result.get_index()[500].date() == 19870615);
    assert(result.get_index()[522].date() == 19870624);
    assert(result.get_column<double>("dbl value").size() == 523);
    assert(result.get_column<double>("dbl value")[0] == 11.0);
    assert(result.get_column<double>("dbl value")[10] == 101.0);
    assert(result.get_column<double>("dbl value")[500] == 4796.0);
    assert(result.get_column<double>("dbl value")[522] == 4996.0);
    assert(result.get_column<long>("lng value").size() == 523);
    assert(result.get_column<long>("lng value")[0] == 220);
    assert(result.get_column<long>("lng value")[10] == 2020);
    assert(result.get_column<long>("lng value")[500] == 95920);
    assert(result.get_column<long>("lng value")[522] == 99920);
}

// ----------------------------------------------------------------------------

static void test_get_data_after_times()  {

    std::cout << "\nTesting get_data_after_times( ) ..." << std::endl;

    DTDataFrame df;

    try  {
        df.read("DT_Intraday.csv", io_format::csv2);
    }
    catch (const DataFrameError &ex)  {
        std::cout << ex.what() << std::endl;
    }

    const auto  result = df.get_view_after_times<double, long>(23, 40);

    assert(result.get_index().size() == 137);
    assert(result.get_index()[0].date() == 19861118);
    assert(result.get_index()[10].date() == 19861203);
    assert(result.get_index()[100].date() == 19870423);
    assert(result.get_index()[136].date() == 19870623);
    assert(result.get_column<double>("dbl value").size() == 137);
    assert(result.get_column<double>("dbl value")[0] == 78.0);
    assert(result.get_column<double>("dbl value")[10] == 415.0);
    assert(result.get_column<double>("dbl value")[100] == 3601.5);
    assert(result.get_column<double>("dbl value")[136] == 4995.0);
    assert(result.get_column<long>("lng value").size() == 137);
    assert(result.get_column<long>("lng value")[0] == 1560);
    assert(result.get_column<long>("lng value")[10] == 8300);
    assert(result.get_column<long>("lng value")[100] == 72030);
    assert(result.get_column<long>("lng value")[136] == 99900);
}

// ----------------------------------------------------------------------------

static void test_get_data_on_days()  {

    std::cout << "\nTesting get_data_on_days( ) ..." << std::endl;

    DTDataFrame df;

    try  {
        df.read("DT_Intraday.csv", io_format::csv2);
    }
    catch (const DataFrameError &ex)  {
        std::cout << ex.what() << std::endl;
    }

    const auto  result =
        df.get_view_on_days<double, long>({ DT_WEEKDAY::MON, DT_WEEKDAY::FRI });

    assert(result.get_index().size() == 2861);
    assert(result.get_index()[0].date() == 19861117);
    assert(result.get_index()[100].date() == 19861124);
    assert(result.get_index()[1000].date() == 19870202);
    assert(result.get_index()[2860].date() == 19870622);
    assert(result.get_column<double>("dbl value").size() == 2861);
    assert(result.get_column<double>("dbl value")[0] == 32.5);
    assert(result.get_column<double>("dbl value")[100] == 195.5);
    assert(result.get_column<double>("dbl value")[1000] == 1771.5);
    assert(result.get_column<double>("dbl value")[2860] == 4973.5);
    assert(result.get_column<long>("lng value").size() == 2861);
    assert(result.get_column<long>("lng value")[0] == 650);
    assert(result.get_column<long>("lng value")[100] == 3910);
    assert(result.get_column<long>("lng value")[1000] == 35430);
    assert(result.get_column<long>("lng value")[2860] == 99470);
}

// ----------------------------------------------------------------------------

static void test_get_data_in_months()  {

    std::cout << "\nTesting get_data_in_months( ) ..." << std::endl;

    DTDataFrame df;

    try  {
        df.read("DT_Intraday.csv", io_format::csv2);
    }
    catch (const DataFrameError &ex)  {
        std::cout << ex.what() << std::endl;
    }

    const auto  result =
        df.get_view_in_months<double, long>({ DT_MONTH::JAN, DT_MONTH::NOV });

    assert(result.get_index().size() == 2101);
    assert(result.get_index()[0].date() == 19861115);
    assert(result.get_index()[100].date() == 19861117);
    assert(result.get_index()[1000].date() == 19870107);
    assert(result.get_index()[2100].date() == 19870131);
    assert(result.get_column<double>("dbl value").size() == 2101);
    assert(result.get_column<double>("dbl value")[0] == 0.5);
    assert(result.get_column<double>("dbl value")[100] == 50.5);
    assert(result.get_column<double>("dbl value")[1000] == 1198.0);
    assert(result.get_column<double>("dbl value")[2100] == 1748.0);
    assert(result.get_column<long>("lng value").size() == 2101);
    assert(result.get_column<long>("lng value")[0] == 10);
    assert(result.get_column<long>("lng value")[100] == 1010);
    assert(result.get_column<long>("lng value")[1000] == 23960);
    assert(result.get_column<long>("lng value")[2100] == 34960);
}

// ----------------------------------------------------------------------------

static void test_get_data_on_days_in_month()  {

    std::cout << "\nTesting get_data_on_days_in_month( ) ..." << std::endl;

    DTDataFrame df;

    try  {
        df.read("DT_Intraday.csv", io_format::csv2);
    }
    catch (const DataFrameError &ex)  {
        std::cout << ex.what() << std::endl;
    }

    const auto  result = df.get_view_on_days_in_month<double, long>({ 31, 5 });

    assert(result.get_index().size() == 505);
    assert(result.get_index()[0].date() == 19861205);
    assert(result.get_index()[100].date() == 19870105);
    assert(result.get_index()[300].date() == 19870331);
    assert(result.get_index()[504].date() == 19870605);
    assert(result.get_column<double>("dbl value").size() == 505);
    assert(result.get_column<double>("dbl value")[0] == 439.5);
    assert(result.get_column<double>("dbl value")[100] == 1145.5);
    assert(result.get_column<double>("dbl value")[300] == 3071.0);
    assert(result.get_column<double>("dbl value")[504] == 4594.0);
    assert(result.get_column<long>("lng value").size() == 505);
    assert(result.get_column<long>("lng value")[0] == 8790);
    assert(result.get_column<long>("lng value")[100] == 22910);
    assert(result.get_column<long>("lng value")[300] == 61420);
    assert(result.get_column<long>("lng value")[504] == 91880);
}

// ----------------------------------------------------------------------------

static void test_get_data_between_times()  {

    std::cout << "\nTesting get_data_between_times( ) ..." << std::endl;

    DTDataFrame df;

    try  {
        df.read("DT_Intraday.csv", io_format::csv2);
    }
    catch (const DataFrameError &ex)  {
        std::cout << ex.what() << std::endl;
    }

    // Between 11am and 11:30am
    //
    const auto  result =
        df.get_view_between_times<double, long>(11, 11, 0, 30);

    assert(result.get_index().size() == 207);
    assert(result.get_index()[0].date() == 19861116);
    assert(result.get_index()[10].date() == 19861125);
    assert(result.get_index()[100].date() == 19870303);
    assert(result.get_index()[206].date() == 19870623);
    assert(result.get_column<double>("dbl value").size() == 207);
    assert(result.get_column<double>("dbl value")[0] == 21.0);
    assert(result.get_column<double>("dbl value")[10] == 225.5);
    assert(result.get_column<double>("dbl value")[100] == 2438.0);
    assert(result.get_column<double>("dbl value")[206] == 4984.5);
    assert(result.get_column<long>("lng value").size() == 207);
    assert(result.get_column<long>("lng value")[0] == 420);
    assert(result.get_column<long>("lng value")[10] == 4510);
    assert(result.get_column<long>("lng value")[100] == 48760);
    assert(result.get_column<long>("lng value")[206] == 99690);
}

// ----------------------------------------------------------------------------

static void test_remove_top_n_data()  {

    std::cout << "\nTesting remove_top_n_data( ) ..." << std::endl;

    StlVecType<unsigned long>   idx =
        { 123450, 123451, 123452, 123453, 123454, 123455, 123456,
          123457, 123458, 123459, 123460, 123461, 123462, 123463 };
    StlVecType<double>          d1 =
        { 1, 2, 3, 4, 5, 6, 7, 8, 9, 10, 11, 12, 13, 14 };
    StlVecType<double>          d2 =
        { 8, 9, 10, 11, 12, 13, 14, 20, 22, 23, 30, 31, 32, 1.89 };
    StlVecType<double>          d3 =
        { 15, 16, 15, 18, 19, 16, 21, 0.34, 1.56, 0.34, 2.3, 0.34, 19.0, 10 };
    StlVecType<int>             i1 = { 22, 23, 24, 25, 99 };
    MyDataFrame                 df;

    df.load_data(std::move(idx),
                 std::make_pair("col_1", d1),
                 std::make_pair("col_2", d2),
                 std::make_pair("col_3", d3),
                 std::make_pair("col_4", i1));

    MyDataFrame df2 = df;

    auto    lbd =
        [](const unsigned long &, const double &val) -> bool {
            return (val < 100.0);
        };
    auto    view =
        df2.get_view_by_sel<double, decltype(lbd), double, int>
            ("col_1", lbd);

    df.remove_top_n_data<double, int, double>("col_3", 4);
    view.remove_top_n_data<double, int, double>("col_3", 4);

    assert(df.get_index().size() == 10);
    assert(view.get_index().size() == 10);
    assert(df.get_column<double>("col_2").size() == 10);
    assert(view.get_column<double>("col_2").size() == 10);
    assert(df.get_column<int>("col_4").size() == 10);
    assert(view.get_column<int>("col_4").size() == 10);
    assert(df.get_index()[4] == 123457);
    assert(view.get_index()[4] == 123457);
    assert(df.get_column<double>("col_1")[6] == 10);
    assert(view.get_column<double>("col_1")[6] == 10);
    assert(df.get_column<int>("col_4")[2] == 24);
    assert(view.get_column<int>("col_4")[2] == 24);
}

// -----------------------------------------------------------------------------

static void test_remove_bottom_n_data()  {

    std::cout << "\nTesting remove_bottom_n_data( ) ..." << std::endl;

    StlVecType<unsigned long>   idx =
        { 123450, 123451, 123452, 123453, 123454, 123455, 123456,
          123457, 123458, 123459, 123460, 123461, 123462, 123463 };
    StlVecType<double>          d1 =
        { 1, 2, 3, 4, 5, 6, 7, 8, 9, 10, 11, 12, 13, 14 };
    StlVecType<double>          d2 =
        { 8, 9, 10, 11, 12, 13, 14, 20, 22, 23, 30, 31, 32, 1.89 };
    StlVecType<double>          d3 =
        { 15, 16, 15, 18, 19, 16, 21, 0.34, 1.56, 0.34, 2.3, 0.34, 19.0, 10 };
    StlVecType<int>             i1 = { 22, 23, 24, 25, 99 };
    MyDataFrame                 df;

    df.load_data(std::move(idx),
                 std::make_pair("col_1", d1),
                 std::make_pair("col_2", d2),
                 std::make_pair("col_3", d3),
                 std::make_pair("col_4", i1));

    MyDataFrame df2 = df;

    auto    lbd =
        [](const unsigned long &, const double &val) -> bool {
            return (val < 100.0);
        };
    auto    view =
        df2.get_view_by_sel<double, decltype(lbd), double, int>
            ("col_1", lbd);

    df.remove_bottom_n_data<double, int, double>("col_3", 4);
    view.remove_bottom_n_data<double, int, double>("col_3", 4);

    assert(df.get_index().size() == 10);
    assert(view.get_index().size() == 10);
    assert(df.get_column<double>("col_2").size() == 10);
    assert(view.get_column<double>("col_2").size() == 10);
    assert(df.get_column<int>("col_4").size() == 10);
    assert(view.get_column<int>("col_4").size() == 10);
    assert(df.get_index()[4] == 123454);
    assert(view.get_index()[4] == 123454);
    assert(df.get_column<double>("col_1")[6] == 7);
    assert(view.get_column<double>("col_1")[6] == 7);
    assert(df.get_column<int>("col_4")[2] == 24);
    assert(view.get_column<int>("col_4")[2] == 24);
}

// -----------------------------------------------------------------------------

static void test_remove_above_quantile_data()  {

    std::cout << "\nTesting remove_above_quantile_data( ) ..." << std::endl;

    StlVecType<unsigned long>   idx =
        { 123450, 123451, 123452, 123453, 123454, 123455, 123456,
          123457, 123458, 123459, 123460, 123461, 123462, 123463 };
    StlVecType<double>          d1 =
        { 1, 2, 3, 4, 5, 6, 7, 8, 9, 10, 11, 12, 13, 14 };
    StlVecType<double>          d2 =
        { 8, 9, 10, 11, 12, 13, 14, 20, 22, 23, 30, 31, 32, 1.89 };
    StlVecType<double>          d3 =
        { 15, 16, 15, 18, 19, 16, 21, 0.34, 1.56, 0.34, 2.3, 0.34, 19.0, 10 };
    StlVecType<int>             i1 = { 22, 23, 24, 25, 99 };
    MyDataFrame                 df;

    df.load_data(std::move(idx),
                 std::make_pair("col_1", d1),
                 std::make_pair("col_2", d2),
                 std::make_pair("col_3", d3),
                 std::make_pair("col_4", i1));

    MyDataFrame df2 = df;

    auto    lbd =
        [](const unsigned long &, const double &val) -> bool {
            return (val < 100.0);
        };
    auto    view =
        df2.get_view_by_sel<double, decltype(lbd), double, int>("col_1", lbd);

    df.remove_above_quantile_data<double, int, double>("col_3", 0.45);
    view.remove_above_quantile_data<double, int, double>("col_3", 0.45);

    StlVecType<unsigned long>   index =
        { 123457, 123458, 123459, 123460, 123461, 123463 };
    StlVecType<double>          col_1 = { 8, 9, 10, 11, 12, 14 };
    StlVecType<double>          col_2 = { 20, 22, 23, 30, 31, 1.89 };
    StlVecType<double>          col_3 = { 0.34, 1.56, 0.34, 2.3, 0.34, 10 };
    StlVecType<int>             col_4 = { 0, 0, 0, 0, 0, 0 };

    assert(df.get_index() == index);
    assert(df.get_column<double>("col_1") == col_1);
    assert(df.get_column<double>("col_2") == col_2);
    assert(df.get_column<double>("col_3") == col_3);
    assert(df.get_column<int>("col_4") == col_4);
}

// -----------------------------------------------------------------------------

static void test_remove_below_quantile_data()  {

    std::cout << "\nTesting remove_below_quantile_data( ) ..." << std::endl;

    StlVecType<unsigned long>   idx =
        { 123450, 123451, 123452, 123453, 123454, 123455, 123456,
          123457, 123458, 123459, 123460, 123461, 123462, 123463 };
    StlVecType<double>          d1 =
        { 1, 2, 3, 4, 5, 6, 7, 8, 9, 10, 11, 12, 13, 14 };
    StlVecType<double>          d2 =
        { 8, 9, 10, 11, 12, 13, 14, 20, 22, 23, 30, 31, 32, 1.89 };
    StlVecType<double>          d3 =
        { 15, 16, 15, 18, 19, 16, 21, 0.34, 1.56, 0.34, 2.3, 0.34, 19.0, 10 };
    StlVecType<int>             i1 = { 22, 23, 24, 25, 99 };
    MyDataFrame                 df;

    df.load_data(std::move(idx),
                 std::make_pair("col_1", d1),
                 std::make_pair("col_2", d2),
                 std::make_pair("col_3", d3),
                 std::make_pair("col_4", i1));

    MyDataFrame df2 = df;

    auto    lbd =
        [](const unsigned long &, const double &val) -> bool {
            return (val < 100.0);
        };
    auto    view =
        df2.get_view_by_sel<double, decltype(lbd), double, int>("col_1", lbd);

    df.remove_below_quantile_data<double, int, double>("col_3", 0.45);
    view.remove_below_quantile_data<double, int, double>("col_3", 0.45);

    StlVecType<unsigned long>   index =
        { 123450, 123451, 123452, 123453, 123454, 123455, 123456, 123462 };
    StlVecType<double>          col_1 = { 1, 2, 3, 4, 5, 6, 7, 13 };
    StlVecType<double>          col_2 = { 8, 9, 10, 11, 12, 13, 14, 32 };
    StlVecType<double>          col_3 = { 15, 16, 15, 18, 19, 16, 21, 19 };
    StlVecType<int>             col_4 = { 22, 23, 24, 25, 99, 0, 0, 0 };

    assert(df.get_index() == index);
    assert(df.get_column<double>("col_1") == col_1);
    assert(df.get_column<double>("col_2") == col_2);
    assert(df.get_column<double>("col_3") == col_3);
    assert(df.get_column<int>("col_4") == col_4);
}

// -----------------------------------------------------------------------------

static void test_remove_data_by_stdev()  {

    std::cout << "\nTesting remove_data_by_stdev( ) ..." << std::endl;

    typedef StdDataFrame64<std::string> StrDataFrame;

    StrDataFrame    df;

    try  {
        df.read("SHORT_IBM.csv", io_format::csv2);
    }
    catch (const DataFrameError &ex)  {
        std::cout << ex.what() << std::endl;
    }

    StrDataFrame    df2 = df;

    auto    lbd =
        [](const std::string &, const double &) -> bool { return (true); };
    auto    view =
        df2.get_view_by_sel<double, decltype(lbd), double, long>
            ("IBM_Open", lbd);

    df.remove_data_by_stdev <double, double, long>("IBM_Close", 0.25, -0.5);
    view.remove_data_by_stdev<double, double, long>("IBM_Close", 0.25, -0.5);

    assert(df.get_index().size() == 570);
    assert(view.get_index().size() == 570);
    assert(view.get_column<double>("IBM_Open").size() == 570);
    assert(view.get_column<long>("IBM_Volume").size() == 570);
    assert(df.get_column<double>("IBM_Low").size() == 570);
    assert(df.get_column<long>("IBM_Volume").size() == 570);
    assert(df.get_index()[500] == "2019-04-08");
    assert(view.get_index()[101] == "2016-04-26");
    assert(view.get_column<double>("IBM_Open")[45] == 142.600006);
    assert(df.get_column<long>("IBM_Volume")[300] == 4300500);
}

// ----------------------------------------------------------------------------

static void test_get_data_by_stdev()  {

    std::cout << "\nTesting get_data_by_stdev( ) ..." << std::endl;

    typedef StdDataFrame64<std::string> StrDataFrame;

    StrDataFrame    df;

    try  {
        df.read("SHORT_IBM.dat", io_format::binary);
    }
    catch (const DataFrameError &ex)  {
        std::cout << ex.what() << std::endl;
    }

    StrDataFrame    df2 = df;

    auto    lbd =
        [](const std::string &, const double &) -> bool { return (true); };
    auto    view =
        df2.get_view_by_sel<double, decltype(lbd), double, long>
            ("IBM_Open", lbd);

    auto    result_df =
        df.get_data_by_stdev <double, double, long>("IBM_Close", 0.1, -0.4);
    auto    result_view =
        view.get_view_by_stdev<double, double, long>("IBM_Close", 0.1, -0.4);

    assert(result_df.get_index().size() == 379);
    assert(result_view.get_index().size() == 379);
    assert(result_view.get_column<double>("IBM_Open").size() == 379);
    assert(result_view.get_column<long>("IBM_Volume").size() == 379);
    assert(result_df.get_column<double>("IBM_Low").size() == 379);
    assert(result_df.get_column<long>("IBM_Volume").size() == 379);
    assert(result_df.get_index()[300] == "2018-08-23");
    assert(result_view.get_index()[300] == "2018-08-23");
    assert(result_df.get_index()[101] == "2016-06-13");
    assert(result_view.get_index()[101] == "2016-06-13");
    assert(result_view.get_column<double>("IBM_Open")[45] == 141.740005);
    assert(result_df.get_column<double>("IBM_Open")[45] == 141.740005);
    assert(result_df.get_column<long>("IBM_Volume")[230] == 4413200);
    assert(result_view.get_column<long>("IBM_Volume")[230] == 4413200);
}

// ----------------------------------------------------------------------------

static void test_get_data_by_kmeans()  {

    std::cout << "\nTesting get_data_by_kmeans( ) ..." << std::endl;

    typedef StdDataFrame64<std::string> StrDataFrame;

    StrDataFrame    df;

    try  {
        df.read("SHORT_IBM.dat", io_format::binary);
    }
    catch (const DataFrameError &ex)  {
        std::cout << ex.what() << std::endl;
    }

    StrDataFrame    df2 = df;

    auto    lbd =
        [](const std::string &, const double &) -> bool { return (true); };
    auto    view =
        df2.get_view_by_sel<double, decltype(lbd), double, long>
            ("IBM_Open", lbd);

    auto    result_df =
        df.get_data_by_kmeans <4, double, double, long>
            ("IBM_Close",
             [](const double &x, const double &y) -> double  {
                 return (std::fabs(x - y));
             },
             1000,  // Number of iterations
             1234); // Random number seed
    auto    result_view =
        view.get_view_by_kmeans<4, double, double, long>
            ("IBM_Close",
             [](const double &x, const double &y) -> double  {
                 return (std::fabs(x - y));
             },
             1000,  //  Number of iterations
             1234); // Random number seed

    assert(result_df.size() == 4);
    assert(result_df.size() == result_view.size());

    assert(result_df[0].get_index().size() == 272);
    assert(result_df[0].get_column<double>("IBM_Open").size() == 272);
    assert(result_df[0].get_index()[0] == "2014-01-02");
    assert(result_df[0].get_index()[271] == "2017-04-07");
    assert(result_df[0].get_column<double>("IBM_High")[200] == 182.839996);
    assert(result_df[0].get_column<long>("IBM_Volume")[100] == 3721600);
    assert(result_view[0].get_index().size() == 272);
    assert(result_view[0].get_column<double>("IBM_Open").size() == 272);
    assert(result_view[0].get_index()[0] == "2014-01-02");
    assert(result_view[0].get_index()[271] == "2017-04-07");
    assert(result_view[0].get_column<double>("IBM_High")[200] == 182.839996);
    assert(result_view[0].get_column<long>("IBM_Volume")[100] == 3721600);

    assert(result_df[1].get_index().size() == 585);
    assert(result_df[1].get_column<double>("IBM_Open").size() == 585);
    assert(result_df[1].get_index()[0] == "2014-10-20");
    assert(result_df[1].get_index()[584] == "2020-02-21");
    assert(result_df[1].get_column<double>("IBM_High")[200] == 153.100006);
    assert(result_df[1].get_column<long>("IBM_Volume")[100] == 3749600);
    assert(result_view[1].get_index().size() == 585);
    assert(result_view[1].get_column<double>("IBM_Open").size() == 585);
    assert(result_view[1].get_index()[0] == "2014-10-20");
    assert(result_view[1].get_index()[584] == "2020-02-21");
    assert(result_view[1].get_column<double>("IBM_High")[200] == 153.100006);
    assert(result_view[1].get_column<long>("IBM_Volume")[100] == 3749600);

    assert(result_df[2].get_index().size() == 258);
    assert(result_df[2].get_column<double>("IBM_Open").size() == 258);
    assert(result_df[2].get_index()[0] == "2016-01-15");
    assert(result_df[2].get_index()[257] == "2020-10-30");
    assert(result_df[2].get_column<double>("IBM_High")[200] == 127.239998);
    assert(result_df[2].get_column<long>("IBM_Volume")[100] == 12502100);
    assert(result_view[2].get_index().size() == 258);
    assert(result_view[2].get_column<double>("IBM_Open").size() == 258);
    assert(result_view[2].get_index()[0] == "2016-01-15");
    assert(result_view[2].get_index()[257] == "2020-10-30");
    assert(result_view[2].get_column<double>("IBM_High")[200] == 127.239998);
    assert(result_view[2].get_column<long>("IBM_Volume")[100] == 12502100);

    assert(result_df[3].get_index().size() == 606);
    assert(result_df[3].get_column<double>("IBM_Open").size() == 606);
    assert(result_df[3].get_index()[0] == "2015-08-21");
    assert(result_df[3].get_index()[605] == "2020-10-08");
    assert(result_df[3].get_column<double>("IBM_High")[200] == 145.880005);
    assert(result_df[3].get_column<long>("IBM_Volume")[100] == 4386200);
    assert(result_view[3].get_index().size() == 606);
    assert(result_view[3].get_column<double>("IBM_Open").size() == 606);
    assert(result_view[3].get_index()[0] == "2015-08-21");
    assert(result_view[3].get_index()[605] == "2020-10-08");
    assert(result_view[3].get_column<double>("IBM_High")[200] == 145.880005);
    assert(result_view[3].get_column<long>("IBM_Volume")[100] == 4386200);
}

// ----------------------------------------------------------------------------

void test_get_data_by_affin()  {

    std::cout << "\nTesting get_data_by_affin( ) ..." << std::endl;

    typedef StdDataFrame64<std::string> StrDataFrame;

    StrDataFrame    df;

    try  {
        df.read("SHORT_IBM.dat", io_format::binary);
    }
    catch (const DataFrameError &ex)  {
        std::cout << ex.what() << std::endl;
    }

    StrDataFrame    df2 = df;

    auto    lbd =
        [](const std::string &, const double &) -> bool { return (true); };
    auto    view =
        df2.get_view_by_sel<double, decltype(lbd), double, long>
            ("IBM_Open", lbd);

    auto    views =
        view.get_view_by_affin<double, double, long>
            ("IBM_Close",
             [](const double &x, const double &y) -> double  {
                 return (std::fabs(x - y));
             },
             25);  //  Number of iterations

    assert(views.size() == 4);

    assert(views[0].get_index().size() == 157);
    assert(views[0].get_column<double>("IBM_Open").size() == 157);
    assert(views[0].get_index()[0] == "2014-10-21");
    assert(views[0].get_index()[156] == "2018-02-01");
    assert(views[0].get_column<double>("IBM_High")[140] == 162.899994);
    assert(views[0].get_column<long>("IBM_Volume")[100] == 2543100);

    assert(views[1].get_index().size() == 309);
    assert(views[1].get_column<double>("IBM_Open").size() == 309);
    assert(views[1].get_index()[0] == "2014-01-02");
    assert(views[1].get_index()[308] == "2018-01-18");
    assert(views[1].get_column<double>("IBM_High")[200] == 182.839996);
    assert(views[1].get_column<long>("IBM_Volume")[100] == 3721600);

    assert(views[2].get_index().size() == 256);
    assert(views[2].get_column<double>("IBM_Open").size() == 256);
    assert(views[2].get_index()[0] == "2014-11-20");
    assert(views[2].get_index()[255] == "2020-02-13");
    assert(views[2].get_column<double>("IBM_High")[200] == 156.800003);
    assert(views[2].get_column<long>("IBM_Volume")[100] == 2838100);

    assert(views[3].get_index().size() == 999);
    assert(views[3].get_column<double>("IBM_Open").size() == 999);
    assert(views[3].get_index()[0] == "2014-12-15");
    assert(views[3].get_index()[998] == "2020-10-30");
    assert(views[3].get_column<double>("IBM_High")[200] == 152.929993);
    assert(views[3].get_column<long>("IBM_Volume")[100] == 3924800);
}

// ----------------------------------------------------------------------------

static void test_remove_data_by_hampel()  {

    std::cout << "\nTesting remove_data_by_hampel( ) ..." << std::endl;

    typedef StdDataFrame64<std::string> StrDataFrame;

    StrDataFrame    df;

    try  {
        df.read("SHORT_IBM.csv", io_format::csv2);
        assert(df.get_index().size() == 1721);
        assert(df.get_column<double>("IBM_Open").size() == 1721);
        assert(df.get_column<double>("IBM_Close").size() == 1721);
    }
    catch (const DataFrameError &ex)  {
        std::cout << ex.what() << std::endl;
    }

    StrDataFrame    df2 = df;

    auto    lbd =
        [](const std::string &, const double &) -> bool { return (true); };
    auto    view =
        df2.get_view_by_sel<double, decltype(lbd), double, long>
            ("IBM_Open", lbd);

    df.remove_data_by_hampel <double, double, long>("IBM_Close", 10);
    view.remove_data_by_hampel<double, double, long>("IBM_Close", 10);

    assert(df.get_index().size() == 1644);
    assert(view.get_index().size() == 1644);
    assert(view.get_column<double>("IBM_Open").size() == 1644);
    assert(view.get_column<long>("IBM_Volume").size() == 1644);
    assert(df.get_column<double>("IBM_Low").size() == 1644);
    assert(df.get_column<long>("IBM_Volume").size() == 1644);
    assert(df.get_index()[500] == "2016-01-25");
    assert(view.get_index()[101] == "2014-05-30");
    assert(view.get_column<double>("IBM_Open")[45] == 187.550003);
    assert(df.get_column<long>("IBM_Volume")[300] == 4255400);
}

// ----------------------------------------------------------------------------

static void test_DBSCANVisitor()  {

    std::cout << "\nTesting DBSCANVisitor{ } ..." << std::endl;

    typedef StdDataFrame64<std::string> StrDataFrame;

    StrDataFrame    df;

    try  {
        df.read("SHORT_IBM.csv", io_format::csv2);
    }
    catch (const DataFrameError &ex)  {
        std::cout << ex.what() << std::endl;
    }

    auto    lbd =
        [](const std::string &, const double &) -> bool { return (true); };
    auto    view =
        df.get_view_by_sel<double, decltype(lbd), double, long>
            ("IBM_Open", lbd);

    DBSCANVisitor<double, std::string, 64>  dbscan(
        10,
        4,
        [](const double &x, const double &y)  { return (std::fabs(x - y)); });

    view.single_act_visit<double>("IBM_Close", dbscan);

    assert(dbscan.get_noisey_idxs().size() == 2);
    assert(dbscan.get_noisey_idxs()[0] == 1564);
    assert(dbscan.get_noisey_idxs()[1] == 1565);

    assert(dbscan.get_result().size() == 19);
    assert(dbscan.get_result()[0].size() == 11);
    assert(dbscan.get_result()[4].size() == 31);
    assert(dbscan.get_result()[10].size() == 294);
    assert(dbscan.get_result()[14].size() == 82);
    assert(dbscan.get_result()[18].size() == 10);
    assert(dbscan.get_result()[0][6] == 185.679993);
    assert(dbscan.get_result()[4][18] == 167.330002);
    assert(dbscan.get_result()[10][135] == 145.160004);
    assert(dbscan.get_result()[18][3] == 103.550003);
}

// ----------------------------------------------------------------------------

static void test_MeanShiftVisitor()  {

    std::cout << "\nTesting MeanShiftVisitor{ } ..." << std::endl;

    typedef StdDataFrame64<std::string> StrDataFrame;

    StrDataFrame    df;

    try  {
        df.read("SHORT_IBM.csv", io_format::csv2);
    }
    catch (const DataFrameError &ex)  {
        std::cout << ex.what() << std::endl;
    }

    MeanShiftVisitor<double, std::string, 64>   mshift(
        1.0,
        4,
        mean_shift_kernel::gaussian,
        // mean_shift_kernel::triweight,
        [](const double &x, const double &y)  { return (std::fabs(x - y)); });

    df.single_act_visit<double>("IBM_Close", mshift);

    assert(mshift.get_result().size() == 19);
    assert(mshift.get_result()[0].size() == 106);
    assert(mshift.get_result()[4].size() == 19);
    assert(mshift.get_result()[6].size() == 274);
    assert(mshift.get_result()[10].size() == 180);
    assert(mshift.get_result()[14].size() == 29);
    assert(mshift.get_result()[18].size() == 2);
    assert(std::fabs(mshift.get_result()[0][6] - 184.16) < 0.001);
    assert(std::fabs(mshift.get_result()[4][18] - 194.0) < 0.001);
    assert(std::fabs(mshift.get_result()[6][273] - 154.31) < 0.001);
    assert(std::fabs(mshift.get_result()[10][135] - 137.61) < 0.001);
    assert(std::fabs(mshift.get_result()[18][1] - 94.77) < 0.001);
}

// ----------------------------------------------------------------------------

void test_get_data_by_dbscan()  {

    std::cout << "\nTesting get_data_by_dbscan( ) ..." << std::endl;

    typedef StdDataFrame64<std::string> StrDataFrame;

    StrDataFrame    df;

    try  {
        df.read("SHORT_IBM.dat", io_format::binary);
    }
    catch (const DataFrameError &ex)  {
        std::cout << ex.what() << std::endl;
    }

    StrDataFrame    df2 = df;

    auto    lbd =
        [](const std::string &, const double &) -> bool { return (true); };
    auto    view =
        df2.get_view_by_sel<double, decltype(lbd), double, long>
            ("IBM_Open", lbd);

    // I am using both views and dataframes to make sure both work
    //
    auto    views =
        view.get_view_by_dbscan<double, double, long>
            ("IBM_Close", 10, 4,
             [](const double &x, const double &y) -> double  {
                 return (std::fabs(x - y));
             });
    auto    dfs =
        df.get_data_by_dbscan<double, double, long>
            ("IBM_Close", 10, 4,
             [](const double &x, const double &y) -> double  {
                 return (std::fabs(x - y));
             });

    assert(views.size() == 20);

    assert(views[0].get_index().size() == 11);
    assert(views[0].get_column<double>("IBM_Close")[7] == 184.779999);

    assert(dfs[5].get_index().size() == 127);
    assert(dfs[5].get_column<double>("IBM_Open")[15] == 162.0);

    assert(views[16].get_index().size() == 29);
    assert(views[16].get_column<double>("IBM_High")[3] == 117.75);

    // This is the last DataFrame which contains the data corresponding to
    // noisy close prices
    //
    assert(views[19].get_index().size() == 2);
    assert(views[19].get_column<long>("IBM_Volume")[0] == 10546500);
    assert(views[19].get_index()[1] == "2020-03-23");
}

// ----------------------------------------------------------------------------

void test_get_data_by_mshift()  {

    std::cout << "\nTesting get_data_by_mshift( ) ..." << std::endl;

    typedef StdDataFrame64<std::string> StrDataFrame;

    StrDataFrame    df;

    try  {
        df.read("SHORT_IBM.dat", io_format::binary);
    }
    catch (const DataFrameError &ex)  {
        std::cout << ex.what() << std::endl;
    }

    StrDataFrame    df2 = df;

    auto    lbd =
        [](const std::string &, const double &) -> bool { return (true); };
    auto    view =
        df2.get_view_by_sel<double, decltype(lbd), double, long>
            ("IBM_Open", lbd);

    // I am using both views and dataframes to make sure both work
    //
    auto    views =
        view.get_view_by_mshift<double, double, long>
            ("IBM_Close", 1, 4, mean_shift_kernel::gaussian,
             [](const double &x, const double &y) -> double  {
                 return (std::fabs(x - y));
             });
    auto    dfs =
        df.get_data_by_mshift<double, double, long>
            ("IBM_Close", 1, 4, mean_shift_kernel::gaussian,
             [](const double &x, const double &y) -> double  {
                 return (std::fabs(x - y));
             });

    assert(views.size() == 19);
    assert(dfs.size() == 19);
    assert(views[0].get_index().size() == 106);
    assert(dfs[0].get_index().size() == 106);
    assert(views[4].get_index().size() == 19);
    assert(views[6].get_index().size() == 274);
    assert(views[10].get_index().size() == 180);
    assert(views[14].get_index().size() == 29);
    assert(views[18].get_index().size() == 2);
    assert(dfs[18].get_index().size() == 2);

    assert(
    (std::fabs(views[0].get_column<double>("IBM_Close")[7] - 185.92) < 0.001));
    assert(
    (std::fabs(dfs[5].get_column<double>("IBM_Open")[15] - 163.7) < 0.001));
    assert(
    (std::fabs(views[16].get_column<double>("IBM_High")[3] - 106.04) < 0.001));
    assert(dfs[18].get_column<long>("IBM_Volume")[0] == 10546500);
    assert(views[18].get_index()[1] == "2020-03-23");
}
*/

// ----------------------------------------------------------------------------






























static void test_FastHierVisitor()  {

    std::cout << "\nTesting FastHierVisitor{ } ..." << std::endl;

    typedef StdDataFrame64<std::string> StrDataFrame;

    StrDataFrame    df;

    try  {
        df.read("SHORT_IBM.csv", io_format::csv2);
    }
    catch (const DataFrameError &ex)  {
        std::cout << ex.what() << std::endl;
    }

    FastHierVisitor<double, std::string, 64>   fhv(
        [](const double &x, const double &y)  { return (std::fabs(x - y)); });

    df.single_act_visit<double>("IBM_Close", fhv);
}

// ----------------------------------------------------------------------------

static void test_view_assign()  {

    std::cout << "\nTesting view_assign( ) ..." << std::endl;

    typedef StdDataFrame64<std::string> StrDataFrame;

    StrDataFrame    df;

    try  {
        df.read("SHORT_IBM.csv", io_format::csv2);
    }
    catch (const DataFrameError &ex)  {
        std::cout << ex.what() << std::endl;
    }

    auto    lbd =
        [](const std::string &, const double &) -> bool { return (true); };
    auto    ptr_view =
        df.get_view_by_sel<double, decltype(lbd), double, long>
            ("IBM_Open", lbd);
    auto    view = df.get_view_by_loc<double, long>(Index2D<long>{ 100, 500 });

    StrDataFrame    df2;
    StrDataFrame    df3;

    df2.assign<decltype(ptr_view), double, long>(ptr_view);
    df3.assign<decltype(view), double, long>(view);

    assert(df2.get_index().size() == 1721);
    assert(df3.get_index().size() == 400);
    assert(std::fabs(df2.get_column<double>("IBM_Open")[100] - 184.48) < 0.001);
    assert(df3.get_column<long>("IBM_Volume")[100] == 4350200);

    StrDataFrame::View      dfv;
    StrDataFrame::PtrView   dfpv;

    dfv.assign<StrDataFrame, double, long>(df2);
    dfpv.assign<StrDataFrame, double, long>(df3);
    assert(dfv.get_index().size() == 1721);
    assert(dfpv.get_index().size() == 400);
    assert(std::fabs(dfv.get_column<double>("IBM_Open")[100] - 184.48) < 0.001);
    assert(dfpv.get_column<long>("IBM_Volume")[100] == 4350200);

    StrDataFrame::View      dfv2;
    StrDataFrame::PtrView   dfpv2;

    dfv2.assign<decltype(dfpv), double, long>(dfpv);
    dfpv2.assign<decltype(dfv), double, long>(dfv);
    assert(dfv2.get_index().size() == 400);
    assert(dfpv2.get_index().size() == 1721);
    assert((
        std::fabs(dfv2.get_column<double>("IBM_Open")[100] - 181.24) < 0.001));
    assert(dfpv2.get_column<long>("IBM_Volume")[100] == 3721600);
}

// ----------------------------------------------------------------------------

int main(int, char *[]) {

/*
    test_starts_with();
    test_ends_with();
    test_in_between();
    test_peaks();
    test_valleys();
    test_apply();
    test_truncate();
    test_load_column();
    test_explode();
    test_read_write_pairs();
    test_difference();
    test_get_data_at_times();
    test_get_data_before_times();
    test_get_data_after_times();
    test_get_data_on_days();
    test_get_data_in_months();
    test_get_data_on_days_in_month();
    test_get_data_between_times();
    test_remove_top_n_data();
    test_remove_bottom_n_data();
    test_remove_above_quantile_data();
    test_remove_below_quantile_data();
    test_remove_data_by_stdev();
    test_get_data_by_stdev();
    test_get_data_by_kmeans();
    // test_get_data_by_affin();
    test_remove_data_by_hampel();
    test_DBSCANVisitor();
    test_MeanShiftVisitor();
    test_get_data_by_dbscan();
    test_get_data_by_mshift();
<<<<<<< HEAD
*/
    test_FastHierVisitor();
=======
    test_view_assign();
>>>>>>> 47bca320

    return (0);
}

// ----------------------------------------------------------------------------

// Local Variables:
// mode:C++
// tab-width:4
// c-basic-offset:4
// End:<|MERGE_RESOLUTION|>--- conflicted
+++ resolved
@@ -2017,12 +2017,9 @@
     test_MeanShiftVisitor();
     test_get_data_by_dbscan();
     test_get_data_by_mshift();
-<<<<<<< HEAD
 */
     test_FastHierVisitor();
-=======
     test_view_assign();
->>>>>>> 47bca320
 
     return (0);
 }
