/*
Copyright (c) 2019-2022, Hossein Moein
All rights reserved.

Redistribution and use in source and binary forms, with or without
modification, are permitted provided that the following conditions are met:
* Redistributions of source code must retain the above copyright
  notice, this list of conditions and the following disclaimer.
* Redistributions in binary form must reproduce the above copyright
  notice, this list of conditions and the following disclaimer in the
  documentation and/or other materials provided with the distribution.
* Neither the name of Hossein Moein and/or the DataFrame nor the
  names of its contributors may be used to endorse or promote products
  derived from this software without specific prior written permission.

THIS SOFTWARE IS PROVIDED BY THE COPYRIGHT HOLDERS AND CONTRIBUTORS "AS IS" AND
ANY EXPRESS OR IMPLIED WARRANTIES, INCLUDING, BUT NOT LIMITED TO, THE IMPLIED
WARRANTIES OF MERCHANTABILITY AND FITNESS FOR A PARTICULAR PURPOSE ARE
DISCLAIMED. IN NO EVENT SHALL Hossein Moein BE LIABLE FOR ANY
DIRECT, INDIRECT, INCIDENTAL, SPECIAL, EXEMPLARY, OR CONSEQUENTIAL DAMAGES
(INCLUDING, BUT NOT LIMITED TO, PROCUREMENT OF SUBSTITUTE GOODS OR SERVICES;
LOSS OF USE, DATA, OR PROFITS; OR BUSINESS INTERRUPTION) HOWEVER CAUSED AND
ON ANY THEORY OF LIABILITY, WHETHER IN CONTRACT, STRICT LIABILITY, OR TORT
(INCLUDING NEGLIGENCE OR OTHERWISE) ARISING IN ANY WAY OUT OF THE USE OF THIS
SOFTWARE, EVEN IF ADVISED OF THE POSSIBILITY OF SUCH DAMAGE.
*/

#include <DataFrame/DataFrame.h>
#include <DataFrame/DataFrameFinancialVisitors.h>
#include <DataFrame/DataFrameStatsVisitors.h>
#include <DataFrame/DataFrameTransformVisitors.h>
#include <DataFrame/RandGen.h>

#include <cassert>
#include <iostream>
#include <string>

using namespace hmdf;

typedef StdDataFrame<unsigned long> MyDataFrame;

// -----------------------------------------------------------------------------

static void test_get_reindexed()  {

    std::cout << "\nTesting get_reindexed( ) ..." << std::endl;

    MyDataFrame df;

    std::vector<unsigned long>  idxvec = { 1UL, 2UL, 3UL, 10UL, 5UL,
                                           7UL, 8UL, 12UL, 9UL, 12UL,
                                           10UL, 13UL, 10UL, 15UL, 14UL };
    std::vector<double>         dblvec = { 0.0, 15.0, 14.0, 2.0, 1.0,
                                           12.0, 11.0, 8.0, 7.0, 6.0,
                                           5.0, 4.0, 3.0, 9.0, 10.0};
    std::vector<double>         dblvec2 = { 100.0, 101.0, 102.0, 103.0, 104.0,
                                            105.0, 106.55, 107.34, 1.8, 111.0,
                                            112.0, 113.0, 114.0, 115.0, 116.0};
    std::vector<int>            intvec = { 1, 2, 3, 4, 5, 8, 6, 7, 11, 14, 9 };
    std::vector<std::string>    strvec = { "zz", "bb", "cc", "ww", "ee",
                                           "ff", "gg", "hh", "ii", "jj",
                                           "kk", "ll", "mm", "nn", "oo" };

    df.load_data(std::move(idxvec),
                 std::make_pair("dbl_col", dblvec),
                 std::make_pair("dbl_col_2", dblvec2),
                 std::make_pair("str_col", strvec));
    df.load_column("int_col",
                   std::move(intvec),
                   nan_policy::dont_pad_with_nans);

    auto    result1 =
        df.get_reindexed<double, int, double, std::string>
            ("dbl_col", "OLD_IDX");

    assert(result1.get_index().size() == 15);
    assert(result1.get_column<double>("dbl_col_2").size() == 15);
    assert(result1.get_column<unsigned long>("OLD_IDX").size() == 15);
    assert(result1.get_column<std::string>("str_col").size() == 15);
    assert(result1.get_column<int>("int_col").size() == 11);
    assert(result1.get_index()[0] == 0);
    assert(result1.get_index()[14] == 10.0);
    assert(result1.get_column<int>("int_col")[3] == 4);
    assert(result1.get_column<int>("int_col")[9] == 14);
    assert(result1.get_column<std::string>("str_col")[5] == "ff");
    assert(result1.get_column<double>("dbl_col_2")[10] == 112.0);

    auto    result2 =
        df.get_reindexed<int, int, double, std::string>("int_col", "OLD_IDX");

    assert(result2.get_index().size() == 11);
    assert(result2.get_column<double>("dbl_col_2").size() == 11);
    assert(result2.get_column<double>("dbl_col").size() == 11);
    assert(result2.get_column<unsigned long>("OLD_IDX").size() == 11);
    assert(result2.get_column<std::string>("str_col").size() == 11);
    assert(result2.get_column<double>("dbl_col_2")[10] == 112.0);
    assert(result2.get_column<double>("dbl_col")[3] == 2.0);
    assert(result2.get_column<std::string>("str_col")[5] == "ff");
    assert(result2.get_index()[0] == 1);
    assert(result2.get_index()[10] == 9);
}

// -----------------------------------------------------------------------------

static void test_get_reindexed_view()  {

    std::cout << "\nTesting get_reindexed_view( ) ..." << std::endl;

    MyDataFrame df;

    std::vector<unsigned long>  idxvec = { 1UL, 2UL, 3UL, 10UL, 5UL,
                                           7UL, 8UL, 12UL, 9UL, 12UL,
                                           10UL, 13UL, 10UL, 15UL, 14UL };
    std::vector<double>         dblvec = { 0.0, 15.0, 14.0, 2.0, 1.0,
                                           12.0, 11.0, 8.0, 7.0, 6.0,
                                           5.0, 4.0, 3.0, 9.0, 10.0};
    std::vector<double>         dblvec2 = { 100.0, 101.0, 102.0, 103.0, 104.0,
                                            105.0, 106.55, 107.34, 1.8, 111.0,
                                            112.0, 113.0, 114.0, 115.0, 116.0};
    std::vector<int>            intvec = { 1, 2, 3, 4, 5, 8, 6, 7, 11, 14, 9 };
    std::vector<std::string>    strvec = { "zz", "bb", "cc", "ww", "ee",
                                           "ff", "gg", "hh", "ii", "jj",
                                           "kk", "ll", "mm", "nn", "oo" };

    df.load_data(std::move(idxvec),
                 std::make_pair("dbl_col", dblvec),
                 std::make_pair("dbl_col_2", dblvec2),
                 std::make_pair("str_col", strvec));
    df.load_column("int_col",
                   std::move(intvec),
                   nan_policy::dont_pad_with_nans);

    auto    result1 =
        df.get_reindexed_view<double, int, double, std::string>
            ("dbl_col", "OLD_IDX");

    assert(result1.get_index().size() == 15);
    assert(result1.get_column<double>("dbl_col_2").size() == 15);
    assert(result1.get_column<unsigned long>("OLD_IDX").size() == 15);
    assert(result1.get_column<std::string>("str_col").size() == 15);
    assert(result1.get_column<int>("int_col").size() == 11);
    assert(result1.get_index()[0] == 0);
    assert(result1.get_index()[14] == 10.0);
    assert(result1.get_column<int>("int_col")[3] == 4);
    assert(result1.get_column<int>("int_col")[9] == 14);
    assert(result1.get_column<std::string>("str_col")[5] == "ff");
    assert(result1.get_column<double>("dbl_col_2")[10] == 112.0);

    auto    result2 =
        df.get_reindexed_view<int, int, double, std::string>
            ("int_col", "OLD_IDX");

    assert(result2.get_index().size() == 11);
    assert(result2.get_column<double>("dbl_col_2").size() == 11);
    assert(result2.get_column<double>("dbl_col").size() == 11);
    assert(result2.get_column<unsigned long>("OLD_IDX").size() == 11);
    assert(result2.get_column<std::string>("str_col").size() == 11);
    assert(result2.get_column<double>("dbl_col_2")[10] == 112.0);
    assert(result2.get_column<double>("dbl_col")[3] == 2.0);
    assert(result2.get_column<std::string>("str_col")[5] == "ff");
    assert(result2.get_index()[0] == 1);
    assert(result2.get_index()[10] == 9);

    result2.get_column<double>("dbl_col")[3] = 1002.45;
    assert(result2.get_column<double>("dbl_col")[3] == 1002.45);
    assert(df.get_column<double>("dbl_col")[3] ==
           result2.get_column<double>("dbl_col")[3]);
}

// -----------------------------------------------------------------------------

static void test_retype_column()  {

    std::cout << "\nTesting retype_column( ) ..." << std::endl;

    std::vector<unsigned long>  idxvec =
        { 1UL, 2UL, 3UL, 10UL, 5UL, 7UL, 8UL, 12UL, 9UL, 12UL,
          10UL, 13UL, 10UL, 15UL, 14UL };
    std::vector<int>            intvec =
        { -1, 2, 3, 4, 5, 8, -6, 7, 11, 14, -9, 12, 13, 14, 15 };
    std::vector<std::string>    strvec =
        { "11", "22", "33", "44", "55", "66", "-77", "88", "99", "100",
          "101", "102", "103", "104", "-105" };

    MyDataFrame df;

    df.load_data(std::move(idxvec),
                 std::make_pair("str_col", strvec),
                 std::make_pair("int_col", intvec));

    df.retype_column<int, unsigned int>("int_col");
    assert(df.get_index().size() == 15);
    assert(df.get_column<unsigned int>("int_col").size() == 15);
    assert(df.get_column<unsigned int>("int_col")[0] == 4294967295);
    assert(df.get_column<unsigned int>("int_col")[1] == 2);
    assert(df.get_column<unsigned int>("int_col")[6] == 4294967290);
    assert(df.get_column<unsigned int>("int_col")[8] == 11);
    assert(df.get_column<std::string>("str_col")[0] == "11");
    assert(df.get_column<std::string>("str_col")[6] == "-77");

    df.retype_column<std::string, int>("str_col",
                                       [](const std::string &val) -> int {
                                           return (std::stoi(val));
                                       });
    assert(df.get_index().size() == 15);
    assert(df.get_column<unsigned int>("int_col").size() == 15);
    assert(df.get_column<int>("str_col").size() == 15);
    assert(df.get_column<unsigned int>("int_col")[6] == 4294967290);
    assert(df.get_column<unsigned int>("int_col")[8] == 11);
    assert(df.get_column<int>("str_col")[0] == 11);
    assert(df.get_column<int>("str_col")[6] == -77);
}

// -----------------------------------------------------------------------------

static void test_load_align_column()  {

    std::cout << "\nTesting load_align_column( ) ..." << std::endl;

    std::vector<unsigned long>  idxvec =
        { 1, 2, 3, 4, 5, 6, 7, 8, 9, 10, 11, 12, 13, 14, 15,
          16, 17, 18, 19, 20, 21, 22, 23, 24, 25, 26, 27, 28 };
    std::vector<int>            intvec =
        { -1, 2, 3, 4, 5, 8, -6, 7, 11, 14, -9, 12, 13, 14, 15 };
    std::vector<double>         summary_vec = { 100, 200, 300, 400, 500 };

    MyDataFrame df;

    df.load_data(std::move(idxvec),
                 std::make_pair("int_col", intvec));
    df.load_align_column("summary_col",
                         std::move(summary_vec),
                         5,
                         true,
                         std::sqrt(-1));

    std::vector<double> summary_vec_2 = { 102, 202, 302, 402, 502 };

    df.load_align_column("summary_col_2",
                         std::move(summary_vec_2),
                         5,
                         false,
                         std::sqrt(-1));

    assert(df.get_column<double>("summary_col").size() == 28);
    assert(df.get_column<double>("summary_col_2").size() == 28);
    assert(df.get_column<double>("summary_col")[0] == 100);
    assert(std::isnan(df.get_column<double>("summary_col_2")[0]));
    assert(df.get_column<double>("summary_col")[5] == 200);
    assert(std::isnan(df.get_column<double>("summary_col")[6]));
    assert(df.get_column<double>("summary_col_2")[5] == 102);
    assert(df.get_column<double>("summary_col")[20] == 500);
    assert(df.get_column<double>("summary_col_2")[25] == 502);
    assert(std::isnan(df.get_column<double>("summary_col")[27]));
    assert(std::isnan(df.get_column<double>("summary_col")[26]));
    assert(std::isnan(df.get_column<double>("summary_col_2")[27]));
    assert(std::isnan(df.get_column<double>("summary_col_2")[26]));
}

// -----------------------------------------------------------------------------

static void test_get_columns_info()  {

    std::cout << "\nTesting get_columns_info( ) ..." << std::endl;

    MyDataFrame df;

    std::vector<unsigned long>  idxvec = { 1UL, 2UL, 3UL, 10UL, 5UL,
                                           7UL, 8UL, 12UL, 9UL, 12UL,
                                           10UL, 13UL, 10UL, 15UL, 14UL };
    std::vector<double>         dblvec = { 0.0, 15.0, 14.0, 2.0, 1.0,
                                           12.0, 11.0, 8.0, 7.0, 6.0,
                                           5.0, 4.0, 3.0, 9.0, 10.0};
    std::vector<double>         dblvec2 = { 100.0, 101.0, 102.0, 103.0, 104.0,
                                            105.0, 106.55, 107.34, 1.8, 111.0,
                                            112.0, 113.0, 114.0, 115.0, 116.0};
    std::vector<int>            intvec = { 1, 2, 3, 4, 5, 8, 6, 7, 11, 14, 9 };
    std::vector<std::string>    strvec = { "zz", "bb", "cc", "ww", "ee",
                                           "ff", "gg", "hh", "ii", "jj",
                                           "kk", "ll", "mm", "nn", "oo" };

    df.load_data(std::move(idxvec),
                 std::make_pair("dbl_col", dblvec),
                 std::make_pair("dbl_col_2", dblvec2),
                 std::make_pair("str_col", strvec));
    df.load_column("int_col",
                   std::move(intvec),
                   nan_policy::dont_pad_with_nans);

    auto    result = df.get_columns_info<int, double, std::string>();
    bool    dbl_col_found = false;
    bool    dbl_col_2_found = false;
    bool    str_col_found = false;
    bool    int_col_found = false;

    for (auto citer: result)  {
        if (std::get<0>(citer) == "dbl_col")  {
            dbl_col_found = true;
            assert(std::get<1>(citer) == 15);
            assert(std::get<2>(citer) == std::type_index(typeid(double)));
        }
        if (std::get<0>(citer) == "dbl_col_2")  {
            dbl_col_2_found = true;
            assert(std::get<1>(citer) == 15);
            assert(std::get<2>(citer) == std::type_index(typeid(double)));
        }
        if (std::get<0>(citer) == "str_col")  {
            str_col_found = true;
            assert(std::get<1>(citer) == 15);
            assert(std::get<2>(citer) == std::type_index(typeid(std::string)));
        }
        if (std::get<0>(citer) == "int_col")  {
            int_col_found = true;
            assert(std::get<1>(citer) == 11);
            assert(std::get<2>(citer) == std::type_index(typeid(int)));
        }
    }
    assert(dbl_col_found);
    assert(dbl_col_2_found);
    assert(str_col_found);
    assert(int_col_found);
}

// -----------------------------------------------------------------------------

static void test_CategoryVisitor()  {

    std::cout << "\nTesting CategoryVisitor{ } ..." << std::endl;

    MyDataFrame df;

    std::vector<unsigned long>  idxvec = { 1UL, 2UL, 3UL, 10UL, 5UL,
                                           7UL, 8UL, 12UL, 9UL, 12UL,
                                           10UL, 13UL, 10UL, 15UL, 14UL };
    std::vector<double>         dblvec = { 0.0, 15.0, 14.0, 15.0, 1.0,
                                           12.0, 11.0, 8.0, 15.0, 6.0,
                                           sqrt(-1), 4.0, 14.0, 14.0, 20.0};
    std::vector<int>            intvec = { 1, 2, 3, 4, 5, 8, 6, 7, 11, 14, 9 };
    std::vector<std::string>    strvec = { "zz", "bb", "zz", "ww", "ee",
                                           "ff", "gg", "zz", "ii", "jj",
                                           "kk", "ll", "mm", "ee", "" };

    df.load_data(std::move(idxvec),
                 std::make_pair("dbl_col", dblvec),
                 std::make_pair("str_col", strvec));
    df.load_column("int_col",
                   std::move(intvec),
                   nan_policy::dont_pad_with_nans);

    CategoryVisitor<double> cat;
    auto                    result =
        df.single_act_visit<double>("dbl_col", cat).get_result();

    assert(result.size() == 15);
    assert(result[0] == 0);
    assert(result[1] == 1);
    assert(result[2] == 2);
    assert(result[3] == 1);
    assert(result[4] == 3);
    assert(result[8] == 1);
    assert(result[13] == 2);
    assert(result[12] == 2);
    assert(result[11] == 8);
    assert(result[10] == static_cast<unsigned long>(-1));

    CategoryVisitor<std::string>    cat2;
    auto                            result2 =
        df.single_act_visit<std::string>("str_col", cat2).get_result();

    assert(result2.size() == 15);
    assert(result2[0] == 0);
    assert(result2[1] == 1);
    assert(result2[2] == 0);
    assert(result2[13] == 3);
}

// -----------------------------------------------------------------------------

static void test_FactorizeVisitor()  {

    std::cout << "\nTesting FactorizeVisitor{ } ..." << std::endl;

    MyDataFrame df;

    std::vector<unsigned long>  idxvec = { 1UL, 2UL, 3UL, 10UL, 5UL,
                                           7UL, 8UL, 12UL, 9UL, 12UL,
                                           10UL, 13UL, 10UL, 15UL, 14UL };
    std::vector<double>         dblvec = { 0.0, 15.0, 14.0, 2.0, 1.0,
                                           12.0, 11.0, 8.0, 7.0, 6.0,
                                           5.0, 4.0, 3.0, 9.0, 10.0};
    std::vector<double>         dblvec2 = { 100.0, 101.0, 102.0, 103.0, 104.0,
                                            105.0, 106.55, 107.34, 1.8, 111.0,
                                            112.0, 113.0, 114.0, 115.0, 116.0};
    std::vector<int>            intvec = { 1, 2, 3, 4, 5, 8, 6, 7, 11, 14, 9 };
    std::vector<std::string>    strvec = { "zz", "bb", "cc", "ww", "ee",
                                           "ff", "gg", "hh", "ii", "jj",
                                           "kk", "ll", "mm", "nn", "oo" };

    df.load_data(std::move(idxvec),
                 std::make_pair("dbl_col", dblvec),
                 std::make_pair("dbl_col_2", dblvec2),
                 std::make_pair("str_col", strvec));
    df.load_column("int_col",
                   std::move(intvec),
                   nan_policy::dont_pad_with_nans);

    FactorizeVisitor<double>    fact([] (const double &f) -> bool {
                                         return (f > 106.0 && f < 114.0);
                                     });
    df.load_column("bool_col",
                   df.single_act_visit<double>("dbl_col_2", fact).get_result());
    assert(df.get_column<bool>("bool_col").size() == 15);
    assert(df.get_column<bool>("bool_col")[0] == false);
    assert(df.get_column<bool>("bool_col")[4] == false);
    assert(df.get_column<bool>("bool_col")[6] == true);
    assert(df.get_column<bool>("bool_col")[7] == true);
    assert(df.get_column<bool>("bool_col")[8] == false);
    assert(df.get_column<bool>("bool_col")[9] == true);
    assert(df.get_column<bool>("bool_col")[11] == true);
    assert(df.get_column<bool>("bool_col")[13] == false);
}

// -----------------------------------------------------------------------------

static void test_pattern_match()  {

    std::cout << "\nTesting pattern_match( ) ..." << std::endl;

    const size_t            item_cnt = 8192;
    MyDataFrame             df;
    RandGenParams<double>   p;

    p.mean = 5.6;
    p.std = 0.5;
    p.seed = 123;
    p.min_value = 0;
    p.max_value = 30;

    df.load_data(MyDataFrame::gen_sequence_index(0, item_cnt, 1),
                 std::make_pair("lognormal",
                                gen_lognormal_dist<double>(item_cnt, p)),
                 std::make_pair("normal",
                                gen_normal_dist<double>(item_cnt, p)),
                 std::make_pair("uniform_real",
                                gen_uniform_real_dist<double>(item_cnt, p)));
    p.mean = 0;
    p.std = 1.0;
    p.min_value = -30;
    p.max_value = 30;
    df.load_column("std_normal", gen_normal_dist<double>(item_cnt, p));
    df.load_column<unsigned long>(
        "increasing",
        MyDataFrame::gen_sequence_index(0, item_cnt, 1));

    bool    result =
        df.pattern_match<double>("lognormal",
                                 pattern_spec::normally_distributed,
                                 0.01);
    assert(result == false);

    result = df.pattern_match<double>("normal",
                                     pattern_spec::normally_distributed,
                                     0.01);
    assert(result == true);

    result = df.pattern_match<double>(
                 "std_normal",
                 pattern_spec::standard_normally_distributed,
                 0.05);
    assert(result == true);

    result = df.pattern_match<double>("lognormal",
                                      pattern_spec::lognormally_distributed,
                                      0.01);
    assert(result == true);

    result = df.pattern_match<double>("normal",
                                      pattern_spec::lognormally_distributed,
                                      0.01);
    assert(result == false);

    result = df.pattern_match<double>("uniform_real",
                                      pattern_spec::lognormally_distributed,
                                      1.0);
    assert(result == false);

    result = df.pattern_match<double>("uniform_real",
                                      pattern_spec::normally_distributed,
                                      0.05);
    assert(result == false);

    result = df.pattern_match<unsigned long>(
                 "increasing",
                 pattern_spec::monotonic_increasing);
    assert(result == true);
    result = df.pattern_match<unsigned long>(
                 "increasing",
                 pattern_spec::strictly_monotonic_increasing);
    assert(result == true);

    df.get_column<unsigned long>("increasing")[10] = 9;

    result = df.pattern_match<unsigned long>(
                 "increasing",
                 pattern_spec::monotonic_increasing);
    assert(result == true);
    result = df.pattern_match<unsigned long>(
                 "increasing",
                 pattern_spec::strictly_monotonic_increasing);
    assert(result == false);

    df.get_column<unsigned long>("increasing")[1000] = 988;

    result = df.pattern_match<unsigned long>(
                 "increasing",
                 pattern_spec::monotonic_increasing);
    assert(result == false);
    result = df.pattern_match<unsigned long>(
                 "increasing",
                 pattern_spec::strictly_monotonic_increasing);
    assert(result == false);
}

// -----------------------------------------------------------------------------

static void test_ClipVisitor()  {

    std::cout << "\nTesting ClipVisitor{ } ..." << std::endl;

    MyDataFrame df;

    std::vector<unsigned long>  idxvec = { 1UL, 2UL, 3UL, 10UL, 5UL,
                                           7UL, 8UL, 12UL, 9UL, 12UL,
                                           10UL, 13UL, 10UL, 15UL, 14UL };
    std::vector<double>         dblvec = { 0.0, 15.0, 14.0, 15.0, 1.0,
                                           12.0, 11.0, 8.0, 15.0, 6.0,
                                           sqrt(-1), 4.0, 14.0, 14.0, 20.0};
    std::vector<int>            intvec = { 1, 2, 3, 4, 5, 8, 6, 7, 11, 14, 9 };
    std::vector<std::string>    strvec = { "zz", "bb", "zz", "ww", "ee",
                                           "ff", "gg", "zz", "ii", "jj",
                                           "kk", "ll", "mm", "ee", "" };

    df.load_data(std::move(idxvec),
                 std::make_pair("dbl_col", dblvec),
                 std::make_pair("str_col", strvec));
    df.load_column("int_col",
                   std::move(intvec),
                   nan_policy::dont_pad_with_nans);

    ClipVisitor<double> clip (14, 5);
    auto                result = df.visit<double>("dbl_col", clip).get_result();

    assert(result == 7);
    assert(df.get_column<double>("dbl_col")[0] == 5.0);
    assert(df.get_column<double>("dbl_col")[1] == 14.0);
    assert(df.get_column<double>("dbl_col")[2] == 14.0);
    assert(df.get_column<double>("dbl_col")[4] == 5.0);
    assert(df.get_column<double>("dbl_col")[5] == 12.0);
}

// -----------------------------------------------------------------------------

static void test_SharpeRatioVisitor()  {

    std::cout << "\nTesting SharpeRatioVisitor{  } ..." << std::endl;

    std::vector<unsigned long>  idx =
        { 123450, 123451, 123452, 123453, 123454, 123455, 123456,
          123457, 123458, 123459, 123460, 123461, 123462, 123466,
          123467, 123468, 123469, 123470, 123471, 123472, 123473 };
    std::vector<double>         d1 =
        { 2.5, 2.45, -0.65, -0.1, -1.1, 1.87, 0.98,
          0.34, 1.56, -0.34, 2.3, -0.34, -1.9, 0.387,
          0.123, 1.06, -0.65, 2.03, 0.4, -1.0, 0.59 };
    std::vector<double>         d2 =
        { 0.2, 0.58, -0.60, -0.08, 0.05, 0.87, 0.2,
          0.4, 0.5, 0.06, 0.3, -0.34, -0.9, 0.8,
          -0.4, 0.86, 0.01, 1.02, -0.02, -1.5, 0.2 };
    std::vector<int>            i1 = { 22, 23, 24, 25, 99 };
    MyDataFrame                 df;

    df.load_data(std::move(idx),
                 std::make_pair("asset", d1),
                 std::make_pair("benchmark", d2),
                 std::make_pair("col_3", i1));

    SharpeRatioVisitor<double>  sh_ratio;
    const auto                  result =
        df.single_act_visit<double, double>("asset", "benchmark",
                                            sh_ratio, true).get_result();

    assert(fabs(result - 0.425631) < 0.00001);
}

// -----------------------------------------------------------------------------

static void test_RankVisitor()  {

    std::cout << "\nTesting RankVisitor{  } ..." << std::endl;

    std::vector<unsigned long>  idx =
        { 123450, 123451, 123452, 123453, 123454, 123455, 123456,
          123457, 123458, 123459, 123460, 123461, 123462, 123466,
          123467, 123468, 123469, 123470, 123471, 123472, 123473 };
    std::vector<double>         d1 =
        { 1, 2, 3, 4, 5, 6, 7, 8, 9, 10, 11, 12, 13, 14, 15, 16, 17, 18, 19,
          20, 21 };
    std::vector<double>         d2 =
        { 10, 2, 3, 4, 5, 13, 7, 8, 9, 10, 1, 12, 13, 10, 15, 16, 17, 18, 19,
          20, 13 };
    std::vector<int>            i1 = { 22, 23, 24, 25, 99 };
    MyDataFrame                 df;

    df.load_data(std::move(idx),
                 std::make_pair("d1_col", d1),
                 std::make_pair("d2_col", d2),
                 std::make_pair("col_3", i1));

    RankVisitor<double> avg_rank_v(rank_policy::average);
    RankVisitor<double> first_rank_v(rank_policy::first);
    RankVisitor<double> last_rank_v(rank_policy::last);
    RankVisitor<double> actual_rank_v(rank_policy::actual);
    const auto          actual_result =
        df.single_act_visit<double>("d1_col", actual_rank_v).get_result();
    const auto          avg_result =
        df.single_act_visit<double>("d1_col", avg_rank_v).get_result();
    const auto          first_result =
        df.single_act_visit<double>("d1_col", first_rank_v).get_result();
    const auto          last_result =
        df.single_act_visit<double>("d1_col", last_rank_v).get_result();

    for (size_t i = 0; i < actual_result.size(); ++i)
        assert(actual_result[i] == double(i));
    assert(actual_result == avg_result);
    assert(actual_result == last_result);
    assert(actual_result == first_result);

    const auto  actual_result2 =
        df.single_act_visit<double>("d2_col", actual_rank_v).get_result();
    const auto  avg_result2 =
        df.single_act_visit<double>("d2_col", avg_rank_v).get_result();
    const auto  first_result2 =
        df.single_act_visit<double>("d2_col", first_rank_v).get_result();
    const auto  last_result2 =
        df.single_act_visit<double>("d2_col", last_rank_v).get_result();

    std::vector<double> ar_equal {8, 1, 2, 3, 4, 12, 5, 6, 7, 9, 0, 11, 13,
                                  10, 15, 16, 17, 18, 19, 20, 14 };

    assert(actual_result2 == ar_equal);
    ar_equal = std::vector<double> {9, 1, 2, 3, 4, 13, 5, 6, 7, 9, 0, 11, 13,
                                    9, 15, 16, 17, 18, 19, 20, 13};
    assert(avg_result2 == ar_equal);
    ar_equal = std::vector<double> {8, 1, 2, 3, 4, 12, 5, 6, 7, 8, 0, 11, 12,
                                    8, 15, 16, 17, 18, 19, 20, 12};
    assert(first_result2 == ar_equal);
    ar_equal = std::vector<double> {10, 1, 2, 3, 4, 14, 5, 6, 7, 10, 0, 11, 14,
                                    10, 15, 16, 17, 18, 19, 20, 14};
    assert(last_result2 == ar_equal);
}

// -----------------------------------------------------------------------------

static void test_SigmoidVisitor()  {

    std::cout << "\nTesting SigmoidVisitor{  } ..." << std::endl;

    std::vector<unsigned long>  idx =
        { 123450, 123451, 123452, 123453, 123454, 123455, 123456,
          123457, 123458, 123459, 123460, 123461, 123462, 123466,
          123467, 123468, 123469, 123470, 123471, 123472, 123473 };
    std::vector<double>         d1 =
        { 1, 2, 3, 4, 5, 6, 7, 8, 9, 10, 11, 12, 13, 14, 15, 16, 17, 18, 19,
          20, 21 };
    std::vector<double>         d2 =
        { 0.23, 0.25, 0.256, 0.26, 0.268, 0.271, 0.279, 0.285, 0.29, 0.3, 0.5,
          -0.2, 1, 0, 2, 0, -0.1, 0.55, 0.58, 0.6, 0.7 };
    std::vector<int>            i1 = { 22, 23, 24, 25, 99 };
    MyDataFrame                 df;

    df.load_data(std::move(idx),
                 std::make_pair("d1_col", d1),
                 std::make_pair("d2_col", d2),
                 std::make_pair("col_3", i1));

    SigmoidVisitor<double>  sig_log(sigmoid_type::logistic);
    SigmoidVisitor<double>  sig_alg(sigmoid_type::algebraic);
    SigmoidVisitor<double>  sig_tan(sigmoid_type::hyperbolic_tan);
    SigmoidVisitor<double>  sig_atan(sigmoid_type::arc_tan);
    SigmoidVisitor<double>  sig_err(sigmoid_type::error_function);
    SigmoidVisitor<double>  sig_gud(sigmoid_type::gudermannian);
    SigmoidVisitor<double>  sig_smo(sigmoid_type::smoothstep);
    const auto              log_result =
        df.single_act_visit<double>("d1_col", sig_log).get_result();
    const auto              alg_result =
        df.single_act_visit<double>("d1_col", sig_alg).get_result();
    const auto              tan_result =
        df.single_act_visit<double>("d1_col", sig_tan).get_result();
    const auto              atan_result =
        df.single_act_visit<double>("d1_col", sig_atan).get_result();
    const auto              err_result =
        df.single_act_visit<double>("d1_col", sig_err).get_result();
    const auto              gud_result =
        df.single_act_visit<double>("d1_col", sig_gud).get_result();
    const auto              smo_result =
        df.single_act_visit<double>("d2_col", sig_smo).get_result();

    std::vector<double> result {
        0.731059, 0.880797, 0.952574, 0.982014, 0.993307, 0.997527, 0.999089,
        0.999665, 0.999877, 0.999955, 0.999983, 0.999994, 0.999998, 0.999999,
        1, 1, 1, 1, 1, 1, 1 };

    for (size_t idx = 0; idx < result.size(); ++idx)
        assert(fabs(result[idx] - log_result[idx]) < 0.00001);

    result = std::vector<double> {
        0.707107, 0.447214, 0.316228, 0.242536, 0.196116, 0.164399, 0.141421,
        0.124035, 0.110432, 0.0995037, 0.0905357, 0.0830455, 0.0766965,
        0.071247, 0.066519, 0.0623783, 0.058722, 0.05547, 0.0525588,
        0.0499376, 0.0475651 };
    for (size_t idx = 0; idx < result.size(); ++idx)
        assert(fabs(result[idx] - alg_result[idx]) < 0.00001);

    result = std::vector<double> {
        0.761594, 0.964028, 0.995055, 0.999329, 0.999909, 0.999988, 0.999998,
        1, 1, 1, 1, 1, 1, 1, 1, 1, 1, 1, 1, 1, 1 };
    for (size_t idx = 0; idx < result.size(); ++idx)
        assert(fabs(result[idx] - tan_result[idx]) < 0.00001);

    result = std::vector<double> {
        0.785398, 1.10715, 1.24905, 1.32582, 1.3734, 1.40565, 1.4289, 1.44644,
        1.46014, 1.47113, 1.48014, 1.48766, 1.49402, 1.49949, 1.50423, 1.50838,
        1.51204, 1.5153, 1.51821, 1.52084, 1.52321 };
    for (size_t idx = 0; idx < result.size(); ++idx)
        assert(fabs(result[idx] - atan_result[idx]) < 0.00001);

    result = std::vector<double> {
        0.842701, 0.995322, 0.999978, 1, 1, 1, 1, 1, 1, 1, 1, 1, 1, 1, 1, 1, 1,
        1, 1, 1, 1 };
    for (size_t idx = 0; idx < result.size(); ++idx)
       assert(fabs(result[idx] - err_result[idx]) < 0.00001);

    result = std::vector<double> {
        0.865769, 1.30176, 1.4713, 1.53417, 1.55732, 1.56584, 1.56897, 1.57013,
        1.57055, 1.57071, 1.57076, 1.57078, 1.57079, 1.57079, 1.5708, 1.5708,
        1.5708, 1.5708, 1.5708, 1.5708, 1.5708 };
    for (size_t idx = 0; idx < result.size(); ++idx)
       assert(fabs(result[idx] - gud_result[idx]) < 0.00001);

    result = std::vector<double> {
        0.134366, 0.15625, 0.163054, 0.167648, 0.176974, 0.180518, 0.190088,
        0.197377, 0.203522, 0.216, 0.5, 0, 1, 0, 1, 0, 0, 0.57475, 0.618976,
        0.648, 0.784 };
    for (size_t idx = 0; idx < result.size(); ++idx)
       assert(fabs(result[idx] - smo_result[idx]) < 0.00001);
}

// -----------------------------------------------------------------------------

static double my_max(const double &d1, const double &d2, const double &d3)  {

    return (std::max<double>({ d1, d2, d3 }));
}

static void test_combine()  {

    std::cout << "\nTesting combine( ) ..." << std::endl;

    std::vector<unsigned long>  idx1 =
        { 123450, 123451, 123452, 123453, 123454, 123455, 123456,
          123457, 123458, 123459, 123460, 123461, 123462, 123466,
          123467, 123468, 123469, 123470, 123471, 123472, 123473 };
    std::vector<unsigned long>  idx2 =
        { 123450, 123451, 123452, 123453, 123454, 123455, 123456,
          123457, 123458, 123459, 123460, 123461, 123462, 123466,
          123467, 123468, 123469, 123470, 123471, 123472, 123473 };
    std::vector<unsigned long>  idx3 =
        { 123450, 123451, 123452, 123453, 123454, 123455, 123456,
          123457, 123458, 123459, 123460, 123461, 123462, 123466,
          123467, 123468, 123469, 123470, 123471, 123472, 123473 };
    std::vector<unsigned long>  idx4 =
        { 123450, 123451, 123452, 123453, 123454, 123455, 123456,
          123457, 123458, 123459, 123460, 123461, 123462, 123466,
          123467, 123468, 123469, 123470, 123471, 123472, 123473 };
    std::vector<double>         d1 =
        { 1, 2, 100, 4, 5, 6, 7, 8, 9, 10, 11, 300, 13, 14, 15, 16, 17, 18, 19,
          20, 200 };
    std::vector<double>         d2 =
        { 1, 2, 1000, 4, 5, 6, 7, 8, 9, 10, 11, 3000, 13, 14, 15, 16, 17, 18,
          19, 20, 2000 };
    std::vector<double>         d3 =
        { 1, 2, 5000, 4, 5, 6, 7, 8, 9, 10, 11, 7000, 13, 14, 15, 16, 17, 18,
          19, 20, 8000 };
    std::vector<double>         d4 =
        { 1, 2, 10000, 4, 5, 6, 7, 8, 9, 10, 11, 20000, 13, 14, 15, 16, 17,
          18, 19, 20, 30000 };
    MyDataFrame                 df1;
    MyDataFrame                 df2;
    MyDataFrame                 df3;
    MyDataFrame                 df4;

    df1.load_data(std::move(idx1), std::make_pair("d1_col", d1));
    df2.load_data(std::move(idx2), std::make_pair("d1_col", d2));
    df3.load_data(std::move(idx3), std::make_pair("d1_col", d3));
    df4.load_data(std::move(idx4), std::make_pair("d1_col", d4));

    df1.load_column("d2_col",
                    std::move(df1.combine<double>("d1_col", df2, df3, my_max)));

    std::vector<double> result {
        1, 2, 5000, 4, 5, 6, 7, 8, 9, 10, 11, 7000, 13, 14, 15, 16, 17, 18,
        19, 20, 8000 };

    assert(df1.get_column<double>("d2_col") == result);
}

// -----------------------------------------------------------------------------

static void test_RSIVisitor()  {

    std::cout << "\nTesting RSIVisitor{  } ..." << std::endl;

    const size_t            item_cnt = 32;
    MyDataFrame             df;
    RandGenParams<double>   p;

    p.mean = 5.6;
    p.std = 0.5;
    p.seed = 123;
    p.min_value = 0;
    p.max_value = 8;

    df.load_data(MyDataFrame::gen_sequence_index(0, item_cnt, 1),
                 std::make_pair("normal",
                                gen_normal_dist<double>(item_cnt, p)));

    RSIVisitor<double>  rsi(return_policy::percentage);
    const auto          rsi_result =
        df.single_act_visit<double>("normal", rsi).get_result();
    std::vector<double> result {
        61.7415, 60.4834, 61.9366, 59.6913, 57.6219, 60.7955, 59.3452, 59.975,
        58.261, 52.4888, 54.3424, 55.912, 54.6126, 54.3072, 52.3504, 56.7229,
        52.4376, 51.8158 };

    for (size_t idx = 0; idx < result.size(); ++idx)
       assert(fabs(result[idx] - rsi_result[idx]) < 0.0001);
}

// -----------------------------------------------------------------------------

static void test_remove_duplicates()  {

    std::cout << "\nTesting remove_duplicates( ) ..." << std::endl;

    MyDataFrame df;

    std::vector<unsigned long>  idxvec =
        { 1UL, 2UL, 3UL, 10UL, 5UL, 7UL, 8UL, 12UL, 9UL, 12UL,
          10UL, 13UL, 10UL, 15UL, 14UL };
    std::vector<double>         dblvec =
        { 0.0, 15.0, 14.0, 2.0, 15.0, 12.0, 11.0, 8.0, 7.0, 6.0,
          5.0, 4.0, 3.0, 9.0, 10.0};
    std::vector<double>         dblvec2 =
        { 100.0, 101.0, 102.0, 103.0, 101.0, 105.0, 106.55, 107.34, 1.8, 111.0,
          112.0, 113.0, 114.0, 115.0, 116.0};
    std::vector<int>            intvec = { 1, 2, 3, 4, 2, 8, 6, 7, 11, 14, 9 };
    std::vector<std::string>    strvec =
        { "zz", "bb", "cc", "ww", "bb", "ff", "gg", "hh", "ii", "jj",
          "kk", "ll", "mm", "nn", "oo" };

    df.load_data(std::move(idxvec),
                 std::make_pair("dbl_col", dblvec),
                 std::make_pair("dbl_col_2", dblvec2),
                 std::make_pair("str_col", strvec));
    df.load_column("int_col",
                   std::move(intvec),
                   nan_policy::dont_pad_with_nans);

    auto    result1 =
        df.remove_duplicates<double, int, double, std::string, int>
        ("dbl_col", "int_col", false, remove_dup_spec::keep_first);
    auto    result2 =
        df.remove_duplicates<double, double, int, std::string,
                             double, std::string, int>
        ("dbl_col", "dbl_col_2", "int_col", "str_col",
         false, remove_dup_spec::keep_first);

    std::vector<double>         actual_d {
        100, 101, 102, 103, 105, 106.55, 107.34, 1.8, 111, 112, 113,
        114, 115, 116 };
    std::vector<std::string>    actual_s {
        "zz", "bb", "cc", "ww", "ff", "gg", "hh",  "ii", "jj", "kk",
        "ll", "mm", "nn", "oo" };

    assert(result2.get_index().size() == 14);
    assert(result2.get_column<double>("dbl_col_2") == actual_d);
    assert(result2.get_column<std::string>("str_col") == actual_s);

    auto    result3 =
        df.remove_duplicates<double, double, int, std::string,
                             double, std::string, int>
        ("dbl_col", "dbl_col_2", "int_col", "str_col",
         false, remove_dup_spec::keep_last);

    actual_d = std::vector<double> {
        100, 102, 103, 101, 105, 106.55, 107.34, 1.8, 111, 112, 113,
        114, 115, 116 };
    actual_s = std::vector<std::string> {
        "zz", "cc", "ww", "bb", "ff", "gg", "hh",  "ii", "jj", "kk",
        "ll", "mm", "nn", "oo" };
    assert(result3.get_index().size() == 14);
    assert(result3.get_column<double>("dbl_col_2") == actual_d);
    assert(result3.get_column<std::string>("str_col") == actual_s);

    auto    result4 =
        df.remove_duplicates<double, double, int, std::string,
                             double, std::string, int>
        ("dbl_col", "dbl_col_2", "int_col", "str_col",
         false, remove_dup_spec::keep_none);

    actual_d = std::vector<double> {
        100, 102, 103, 105, 106.55, 107.34, 1.8, 111, 112, 113,
        114, 115, 116 };
    actual_s = std::vector<std::string> {
        "zz", "cc", "ww", "ff", "gg", "hh",  "ii", "jj", "kk",
        "ll", "mm", "nn", "oo" };
    assert(result4.get_index().size() == 13);
    assert(result4.get_column<double>("dbl_col_2") == actual_d);
    assert(result4.get_column<std::string>("str_col") == actual_s);

    auto    result5 =
        df.remove_duplicates<double, double, int, std::string,
                             double, std::string, int>
        ("dbl_col", "dbl_col_2", "int_col", "str_col",
         true, remove_dup_spec::keep_none);

    actual_d = std::vector<double> {
        100, 101, 102, 103, 101, 105, 106.55, 107.34, 1.8, 111, 112, 113,
        114, 115, 116 };
    actual_s = std::vector<std::string> {
        "zz", "bb", "cc", "ww", "bb", "ff", "gg", "hh",  "ii", "jj", "kk",
        "ll", "mm", "nn", "oo" };
    assert(result5.get_index().size() == 15);
    assert(result5.get_column<double>("dbl_col_2") == actual_d);
    assert(result5.get_column<std::string>("str_col") == actual_s);

    auto    result6 =
        df.remove_duplicates<double, double, std::string, int>
        ("dbl_col", false, remove_dup_spec::keep_first);

    actual_d = std::vector<double>
        { 100, 101, 102, 103, 105, 106.55, 107.34, 1.8, 111, 112, 113, 114,
          115, 116 };
    actual_s = std::vector<std::string>
        { "zz", "bb", "cc", "ww", "ff", "gg", "hh", "ii", "jj", "kk", "ll",
          "mm", "nn", "oo"
        };
    assert(result6.get_index().size() == 14);
    assert(result6.get_column<double>("dbl_col_2") == actual_d);
    assert(result6.get_column<std::string>("str_col") == actual_s);
}

// -----------------------------------------------------------------------------

static void test_groupby()  {

    std::cout << "\nTesting groupby( ) ..." << std::endl;

    std::vector<unsigned long>  ulgvec2 =
        { 123450, 123451, 123452, 123450, 123455, 123450, 123449,
          123450, 123451, 123450, 123452, 123450, 123455, 123450,
          123454, 123450, 123450, 123457, 123458, 123459, 123450,
          123441, 123442, 123432, 123450, 123450, 123435, 123450 };
    std::vector<unsigned long>  xulgvec2 = ulgvec2;
    std::vector<int>            intvec2 =
        { 1, 2, 3, 4, 5, 3, 7, 3, 9, 10, 3, 2, 3, 14,
          2, 2, 2, 3, 2, 3, 3, 3, 3, 3, 36, 2, 45, 2 };
    std::vector<double>         xdblvec2 =
        { 1.2345, 2.2345, 3.2345, 4.2345, 5.2345, 3.0, 0.9999,
          10.0, 4.25, 0.009, 1.111, 8.0, 2.2222, 3.3333,
          11.0, 5.25, 1.009, 2.111, 9.0, 3.2222, 4.3333,
          12.0, 6.25, 2.009, 3.111, 10.0, 4.2222, 5.3333 };
    std::vector<double>         dblvec22 =
        { 0.998, 0.3456, 0.056, 0.15678, 0.00345, 0.923, 0.06743,
          0.1, 0.0056, 0.07865, -0.9999, 0.0111, 0.1002, -0.8888,
          0.14, 0.0456, 0.078654, -0.8999, 0.01119, 0.8002, -0.9888,
          0.2, 0.1056, 0.87865, -0.6999, 0.4111, 0.1902, -0.4888 };
    std::vector<std::string>    strvec2 =
        { "4% of something", "Description 4/5", "This is bad",
          "3.4% of GDP", "Market drops", "Market pulls back",
          "$15 increase", "Running fast", "C++14 development",
          "Some explanation", "More strings", "Bonds vs. Equities",
          "Almost done", "Here comes the sun", "XXXX1", "XXXX04",
          "XXXX2", "XXXX3", "XXXX4", "XXXX4", "XXXX5", "XXXX6",
          "XXXX7", "XXXX10", "XXXX11", "XXXX01", "XXXX02", "XXXX03" };

    MyDataFrame df;

    df.load_data(std::move(ulgvec2),
                 std::make_pair("xint_col", intvec2),
                 std::make_pair("dbl_col", xdblvec2),
                 std::make_pair("dbl_col_2", dblvec22),
                 std::make_pair("str_col", strvec2),
                 std::make_pair("ul_col", xulgvec2));

    auto    result =
        df.groupby<GroupbySum,
                    unsigned long,
                    int,
                    unsigned long,
                    std::string,
                    double>(GroupbySum(), DF_INDEX_COL_NAME);

    assert((result.get_index() ==
            std::vector<unsigned long> {
                123432, 123435, 123441, 123442, 123449, 123450, 123451, 123452,
                123454, 123455, 123457, 123458, 123459
            }));
    assert((result.get_column<int>("xint_col") ==
            std::vector<int> { 3, 45, 3, 3, 7, 84, 11, 6, 2, 8, 3, 2, 3 }));
    assert((result.get_column<std::string>("str_col") ==
            std::vector<std::string> {
                "XXXX10", "XXXX02", "XXXX6", "XXXX7", "$15 increase",
                "4% of something3.4% of GDPMarket pulls backRunning fastSome explanationBonds vs. EquitiesHere comes the sunXXXX04XXXX2XXXX5XXXX11XXXX01XXXX03",
                "Description 4/5C++14 development", "This is badMore strings",
                "XXXX1", "Market dropsAlmost done", "XXXX3", "XXXX4", "XXXX4"
            }));

    result = df.groupby<GroupbyMax,
                        int,
                        int,
                        unsigned long,
                        std::string,
                        double>(GroupbyMax(), "xint_col");
    assert((result.get_index() ==
            std::vector<unsigned long> {
                123450, 123458, 123459, 123450, 123455, 123449, 123451, 123450,
                123450, 123450, 123435
            }));
    assert((result.get_column<double>("dbl_col_2") ==
            std::vector<double> {
                0.998, 0.4111, 0.923, 0.15678, 0.00345, 0.06743, 0.0056,
                0.07865, -0.8888, -0.6999, 0.1902
            }));
    assert((result.get_column<std::string>("str_col") ==
            std::vector<std::string> {
                "4% of something", "XXXX4", "XXXX7", "3.4% of GDP",
                "Market drops", "$15 increase", "C++14 development",
                "Some explanation", "Here comes the sun", "XXXX11", "XXXX02"
            }));
}

// -----------------------------------------------------------------------------

static void test_groupby_2()  {

    std::cout << "\nTesting groupby_2( ) ..." << std::endl;

    std::vector<unsigned long>  ulgvec2 =
        { 123450, 123451, 123452, 123450, 123455, 123450, 123449,
          123450, 123451, 123450, 123452, 123450, 123455, 123450,
          123454, 123450, 123450, 123457, 123458, 123459, 123450,
          123441, 123442, 123432, 123450, 123450, 123435, 123450 };
    std::vector<unsigned long>  xulgvec2 = ulgvec2;
    std::vector<int>            intvec2 =
        { 1, 2, 3, 4, 5, 3, 7, 3, 9, 10, 3, 2, 3, 14,
          2, 2, 2, 3, 2, 3, 3, 3, 3, 3, 36, 2, 45, 2 };
    std::vector<double>         xdblvec2 =
        { 1.2345, 2.2345, 3.2345, 4.2345, 5.2345, 3.0, 0.9999,
          10.0, 4.25, 0.009, 1.111, 8.0, 2.2222, 3.3333,
          11.0, 5.25, 1.009, 2.111, 9.0, 3.2222, 4.3333,
          12.0, 6.25, 2.009, 3.111, 10.0, 4.2222, 5.3333 };
    std::vector<double>         dblvec22 =
        { 0.998, 0.3456, 0.056, 0.15678, 0.00345, 0.923, 0.06743,
          0.1, 0.0056, 0.07865, -0.9999, 0.0111, 0.1002, -0.8888,
          0.14, 0.0456, 0.078654, -0.8999, 0.01119, 0.8002, -0.9888,
          0.2, 0.1056, 0.87865, -0.6999, 0.4111, 0.1902, -0.4888 };
    std::vector<std::string>    strvec2 =
        { "4% of something", "Description 4/5", "This is bad",
          "3.4% of GDP", "Market drops", "Market pulls back",
          "$15 increase", "Running fast", "C++14 development",
          "Some explanation", "More strings", "Bonds vs. Equities",
          "Almost done", "Here comes the sun", "XXXX1", "XXXX04",
          "XXXX2", "XXXX3", "XXXX4", "XXXX4", "XXXX5", "XXXX6",
          "XXXX7", "XXXX10", "XXXX11", "XXXX01", "XXXX02", "XXXX03" };

    MyDataFrame df;

    df.load_data(std::move(ulgvec2),
                 std::make_pair("xint_col", intvec2),
                 std::make_pair("dbl_col", xdblvec2),
                 std::make_pair("dbl_col_2", dblvec22),
                 std::make_pair("str_col", strvec2),
                 std::make_pair("ul_col", xulgvec2));

    auto    fut =
        df.groupby_async<GroupbySum,
                         MyDataFrame::IndexType,
                         int,
                         int,
                         unsigned long,
                         std::string,
                         double>(GroupbySum(), DF_INDEX_COL_NAME, "xint_col");
    auto    result = fut.get();

    assert((result.get_index() ==
            std::vector<unsigned long> {
                123432, 123435, 246883, 123449, 123450, 617250, 370350, 123450,
                123450, 123450, 123450, 123451, 123451, 246904, 123454, 123455,
                123455, 123457, 123458, 123459
            }));
    assert((result.get_column<int>("xint_col") ==
            std::vector<int> {
                3, 45, 3, 7, 1, 2, 3, 4, 10, 14, 36, 2, 9, 3, 2, 3, 5, 3, 2, 3
            }));
    assert((result.get_column<std::string>("str_col") ==
            std::vector<std::string> {
                "XXXX10", "XXXX02", "XXXX6XXXX7", "$15 increase",
                "4% of something", "Bonds vs. EquitiesXXXX04XXXX2XXXX01XXXX03",
                "Market pulls backRunning fastXXXX5", "3.4% of GDP",
                "Some explanation", "Here comes the sun", "XXXX11",
                "Description 4/5", "C++14 development",
                "This is badMore strings", "XXXX1", "Almost done",
                "Market drops", "XXXX3", "XXXX4", "XXXX4"
            }));
}

// -----------------------------------------------------------------------------

static void test_io_format_csv2()  {

    std::cout << "\nTesting io_format_csv2( ) ..." << std::endl;

    std::vector<unsigned long>  ulgvec2 =
        { 123450, 123451, 123452, 123450, 123455, 123450, 123449,
          123450, 123451, 123450, 123452, 123450, 123455, 123450,
          123454, 123450, 123450, 123457, 123458, 123459, 123450,
          123441, 123442, 123432, 123450, 123450, 123435, 123450 };
    std::vector<unsigned long>  xulgvec2 = ulgvec2;
    std::vector<int>            intvec2 =
        { 1, 2, 3, 4, 5, 3, 7, 3, 9, 10, 3, 2, 3, 14,
          2, 2, 2, 3, 2, 3, 3, 3, 3, 3, 36, 2, 45, 2 };
    std::vector<double>         xdblvec2 =
        { 1.2345, 2.2345, 3.2345, 4.2345, 5.2345, 3.0, 0.9999,
          10.0, 4.25, 0.009, 8.0, 2.2222, 3.3333,
          11.0, 5.25, 1.009, 2.111, 9.0, 3.2222, 4.3333,
          12.0, 6.25, 2.009, 3.111, 10.0, 4.2222, 5.3333 };
    std::vector<double>         dblvec22 =
        { 0.998, 0.3456, 0.056, 0.15678, 0.00345, 0.923, 0.06743,
          0.1, 0.0056, 0.07865, 0.0111, 0.1002, -0.8888,
          0.14, 0.0456, 0.078654, -0.8999, 0.8002, -0.9888,
          0.2, 0.1056, 0.87865, -0.6999, 0.4111, 0.1902, -0.4888 };
    std::vector<std::string>    strvec2 =
        { "4% of something", "Description 4/5", "This is bad",
          "3.4% of GDP", "Market drops", "Market pulls back",
          "$15 increase", "Running fast", "C++14 development",
          "Some explanation", "More strings", "Bonds vs. Equities",
          "Almost done", "XXXX04",
          "XXXX2", "XXXX3", "XXXX4", "XXXX4", "XXXX5", "XXXX6",
          "XXXX7", "XXXX10", "XXXX11", "XXXX02", "XXXX03" };
    std::vector<bool>           boolvec =
        { true, true, true, false, false, true };

    MyDataFrame df;

    df.load_data(std::move(ulgvec2),
                 std::make_pair("ul_col", xulgvec2));
    df.load_column("xint_col",
                   std::move(intvec2),
                   nan_policy::dont_pad_with_nans);
    df.load_column("str_col",
                   std::move(strvec2),
                   nan_policy::dont_pad_with_nans);
    df.load_column("dbl_col",
                   std::move(xdblvec2),
                   nan_policy::dont_pad_with_nans);
    df.load_column("dbl_col_2",
                   std::move(dblvec22),
                   nan_policy::dont_pad_with_nans);
    df.load_column("bool_col",
                   std::move(boolvec),
                   nan_policy::dont_pad_with_nans);

    df.write<std::ostream,
             int,
             unsigned long,
             double,
             bool,
             std::string>(std::cout, io_format::csv2);

    MyDataFrame df_read;

    try  {
        df_read.read("csv2_format_data.csv", io_format::csv2);
    }
    catch (const DataFrameError &ex)  {
        std::cout << ex.what() << std::endl;
    }
    df_read.write<std::ostream,
                  int,
                  unsigned long,
                  double,
                  bool,
                  std::string>(std::cout, io_format::csv2);
}

// -----------------------------------------------------------------------------

static void test_BoxCoxVisitor()  {

    std::cout << "\nTesting BoxCoxVisitor{ } ..." << std::endl;

    const size_t            item_cnt = 16;
    MyDataFrame             df;
    RandGenParams<double>   p;

    p.mean = 5.6;
    p.std = 0.5;
    p.seed = 123;
    p.min_value = -15;
    p.max_value = 30;

    df.load_data(MyDataFrame::gen_sequence_index(0, item_cnt, 1),
                 std::make_pair("lognormal",
                                gen_lognormal_dist<double>(item_cnt, p)),
                 std::make_pair("normal",
                                gen_normal_dist<double>(item_cnt, p)),
                 std::make_pair("uniform_real",
                                gen_uniform_real_dist<double>(item_cnt, p)));

    BoxCoxVisitor<double>   bc_v1(box_cox_type::original, 1.5, true);
    const auto              &result1 =
        df.single_act_visit<double>("lognormal", bc_v1).get_result();
    BoxCoxVisitor<double>   bc_v2(box_cox_type::original, 1.5, false);
    const auto              &result2 =
        df.single_act_visit<double>("uniform_real", bc_v2).get_result();
    BoxCoxVisitor<double>   bc_v3(box_cox_type::modulus, -0.5, false);
    const auto              &result3 =
        df.single_act_visit<double>("uniform_real", bc_v3).get_result();
    BoxCoxVisitor<double>   bc_v4(box_cox_type::exponential, -0.5, false);
    const auto              &result4 =
        df.single_act_visit<double>("uniform_real", bc_v4).get_result();

    for(auto citer : result1)
        std::cout << citer << ", ";
    std::cout << std::endl;
    for(auto citer : result2)
        std::cout << citer << ", ";
    std::cout << std::endl;
    for(auto citer : result3)
        std::cout << citer << ", ";
    std::cout << std::endl;
    for(auto citer : result4)
        std::cout << citer << ", ";
    std::cout << std::endl;
}

// -----------------------------------------------------------------------------

static void test_NormalizeVisitor()  {

    std::cout << "\nTesting NormalizeVisitor{ } ..." << std::endl;

    std::vector<unsigned long>  ulgvec2 =
        { 123450, 123451, 123452, 123450, 123455, 123450, 123449,
          123450, 123451, 123450, 123452, 123450, 123455, 123450,
          123454, 123450, 123450, 123457, 123458, 123459, 123450,
          123441, 123442, 123432, 123450, 123450, 123435, 123450 };
    std::vector<double>         dblvec =
        { 1.2345, 2.2345, 3.2345, 4.2345, 5.2345, 3.0, 0.9999,
          10.0, 4.25, 0.009, 8.0, 2.2222, 3.3333, 15.6,
          11.0, 5.25, 1.009, 2.111, 9.0, 3.2222, 4.3333,
          12.0, 6.25, 2.009, 3.111, 10.0, 4.2222, 5.3333 };

    MyDataFrame df;

    df.load_data(std::move(ulgvec2), std::make_pair("dbl_col", dblvec));

    NormalizeVisitor<double>    norm_v;
    StandardizeVisitor<double>  stand_v;
    auto                        result =
        df.single_act_visit<double>("dbl_col", norm_v).get_result();
    std::vector<double>         norm_result = {
        0.078603, 0.142743, 0.206882, 0.271022, 0.335161, 0.191841, 0.0635559,
        0.640818, 0.272016, 0, 0.512539, 0.141954, 0.213219, 1, 0.704958,
        0.336155, 0.0641396, 0.134821, 0.576679, 0.206093, 0.277359, 0.769098,
        0.400295, 0.128279, 0.198961, 0.640818, 0.270233, 0.341498,
    };
    std::vector<double>         stand_result = {
        -1.00542, -0.744444, -0.48347, -0.222497, 0.0384758, -0.544669,
        -1.06664, 1.28214, -0.218452, -1.32524, 0.760197, -0.747654, -0.457686,
        2.74359, 1.54312, 0.0425209, -1.06427, -0.776674, 1.02117, -0.48668,
        -0.196713, 1.80409, 0.303494, -0.803293, -0.515701, 1.28214, -0.225707,
        0.06426
    };

    for (size_t idx = 0; idx < result.size(); ++idx)
       assert(fabs(result[idx] - norm_result[idx]) < 0.00001);
    result = df.single_act_visit<double>("dbl_col", stand_v).get_result();
    for (size_t idx = 0; idx < result.size(); ++idx)
       assert(fabs(result[idx] - stand_result[idx]) < 0.00001);
}

// -----------------------------------------------------------------------------

static void test_HampelFilterVisitor()  {

    std::cout << "\nTesting HampelFilterVisitor{  } ..." << std::endl;

    std::vector<unsigned long>  idx =
        { 123450, 123451, 123452, 123453, 123454, 123455, 123456,
          123457, 123458, 123459, 123460, 123461, 123462, 123466,
          123467, 123468, 123469, 123470, 123471, 123472, 123473,
          123467, 123468, 123469, 123470, 123471, 123472, 123473,
          123467, 123468, 123469, 123470, 123471, 123472, 123473,
        };
    std::vector<double>         d1 =
        { 2.5, 2.45, -1.65, -0.1, -1.1, 1.87, 0.98,
          0.34, 1.56, -12.34, 2.3, -0.34, -1.9, 0.387,
          0.123, 1.06, -0.65, 2.03, 0.4, -1.0, 0.59,
          0.125, 1.9, -0.68, 2.0045, 50.8, -1.0, 0.78,
          0.48, 1.99, -0.97, 1.03, 8.678, -1.4, 1.59,
        };
    MyDataFrame                 df;

    df.load_data(std::move(idx), std::make_pair("dbl_col", d1));

    HampelFilterVisitor<double> hf_v(7, hampel_type::mean, 2);
    auto                        result =
        df.single_act_visit<double>("dbl_col", hf_v).get_result();
    std::vector<double>         hampel_result = {
        2.5, 2.45, -1.65, -0.1, -1.1, 1.87, 0.98, 0.34, 1.56,
        std::numeric_limits<double>::quiet_NaN(), 2.3, -0.34, -1.9, 0.387,
        0.123, 1.06, -0.65, 2.03, 0.4, -1, 0.59, 0.125, 1.9, -0.68, 2.0045,
        std::numeric_limits<double>::quiet_NaN(), -1, 0.78, 0.48, 1.99,
        -0.97, 1.03, 8.678, -1.4, 1.59
    };
    const auto                  &column = df.get_column<double>("dbl_col");

    assert(result == 2);
    for (size_t idx = 0; idx < hampel_result.size(); ++idx)  {
        const auto  v = column[idx];

        if (std::isnan(v))
            assert(std::isnan(hampel_result[idx]));
        else
            assert(hampel_result[idx] == v);
    }
}

// -----------------------------------------------------------------------------

static void test_PolyFitVisitor()  {

    std::cout << "\nTesting PolyFitVisitor{  } ..." << std::endl;

    std::vector<unsigned long>  idx =
        { 123450, 123451, 123452, 123453, 123454, 123455, 123456,
          123457, 123458, 123459, 123460, 123461, 123462, 123466,
          123467, 123468, 123469, 123470, 123471, 123472, 123473,
          123467, 123468, 123469, 123470, 123471, 123472, 123473,
          123467, 123468, 123469, 123470, 123471, 123472, 123473,
        };
    MyDataFrame                 df;

    df.load_index(std::move(idx));
    df.load_column<double>("X1",
                           { 1, 2, 3, 4, 5 },
                           nan_policy::dont_pad_with_nans);
    df.load_column<double>("Y1",
                           { 6, 7, 8, 9, 3 },
                           nan_policy::dont_pad_with_nans);
    df.load_column<double>("X2",
                           { 0.0, 1.0, 2.0, 3.0,  4.0,  5.0 },
                           nan_policy::dont_pad_with_nans);
    df.load_column<double>("Y2",
                           { 0.0, 0.8, 0.9, 0.1, -0.8, -1.0 },
                           nan_policy::dont_pad_with_nans);

    PolyFitVisitor<double>  poly_v1 (2);
    PolyFitVisitor<double>  poly_v12 (
        2,
        [](const unsigned int &, std::size_t idx) -> double {
            const std::array<double, 5> weights = { 0.1, 0.8, 0.3, 0.5, 0.2 };

            return (weights[idx]);
        });
    auto                    result1 =
        df.single_act_visit<double, double>("X1", "Y1", poly_v1).get_result();
    auto                    result12 =
        df.single_act_visit<double, double>("X1", "Y1", poly_v12).get_result();
    auto                    actual1 = std::vector<double> { 0.8, 5.6, -1 };
    auto                    actual12 =
        std::vector<double> { -1.97994, 6.99713, -1.14327 };

    assert(std::fabs(poly_v1.get_residual() - 5.6) < 0.00001);
    for (size_t idx = 0; idx < result1.size(); ++idx)
       assert(fabs(result1[idx] - actual1[idx]) < 0.00001);

    assert(std::fabs(poly_v12.get_residual() - 0.70981) < 0.00001);
    for (size_t idx = 0; idx < result12.size(); ++idx)
       assert(fabs(result12[idx] - actual12[idx]) < 0.00001);

    PolyFitVisitor<double>  poly_v2 (3);
    auto                    result2 =
        df.single_act_visit<double, double>("X2", "Y2", poly_v2).get_result();
    auto                    actual2 =
        std::vector<double> { -0.0396825, 1.69312, -0.813492, 0.087037 };

    for (size_t idx = 0; idx < result2.size(); ++idx)
       assert(fabs(result2[idx] - actual2[idx]) < 0.00001);
}

// -----------------------------------------------------------------------------

static void test_HurstExponentVisitor()  {

    std::cout << "\nTesting HurstExponentVisitor{ } ..." << std::endl;

    RandGenParams<double>   p;

    p.seed = 123;
    p.min_value = 0;
    p.max_value = 30;

    std::vector<double> d1 = gen_uniform_real_dist<double>(1024, p);
    std::vector<double> d2 =
        { 0.04, 0.02, 0.05, 0.08, 0.02, -0.17, 0.05, 0.0 };
    std::vector<double> d3 =
        { 0.04, 0.05, 0.055, 0.06, 0.061, 0.072, 0.073, 0.8 };

    MyDataFrame df;

    df.load_index(MyDataFrame::gen_sequence_index(0, 1024, 1));
    df.load_column("d1_col", std::move(d1), nan_policy::dont_pad_with_nans);
    df.load_column("d2_col", std::move(d2), nan_policy::dont_pad_with_nans);
    df.load_column("d3_col", std::move(d3), nan_policy::dont_pad_with_nans);

    HurstExponentVisitor<double>    he_v1 ({ 1, 2, 4 });
    auto                            result1 =
        df.single_act_visit<double>("d2_col", he_v1).get_result();

    assert(result1 - 0.865926 < 0.00001);

    HurstExponentVisitor<double>    he_v2 ({ 1, 2, 4, 5, 6, 7 });
    auto                            result2 =
        df.single_act_visit<double>("d1_col", he_v2).get_result();

    assert(result2 - 0.487977 < 0.00001);

    HurstExponentVisitor<double>    he_v3 ({ 1, 2, 4 });
    auto                            result3 =
        df.single_act_visit<double>("d3_col", he_v3, true).get_result();

    assert(result3 - 0.903057 < 0.00001);
}

// -----------------------------------------------------------------------------

static void test_LogFitVisitor()  {

    std::cout << "\nTesting LogFitVisitor{  } ..." << std::endl;

    std::vector<unsigned long>  idx =
        { 123450, 123451, 123452, 123453, 123454, 123455, 123456,
          123457, 123458, 123459, 123460, 123461, 123462, 123466,
          123467, 123468, 123469, 123470, 123471, 123472, 123473,
          123467, 123468, 123469, 123470, 123471, 123472, 123473,
          123467, 123468, 123469, 123470, 123471, 123472, 123473,
        };
    MyDataFrame                 df;

    df.load_index(std::move(idx));
    df.load_column<double>("X1",
                           { 1, 2, 3, 4, 5 },
                           nan_policy::dont_pad_with_nans);
    df.load_column<double>("Y1",
                           { 6, 7, 8, 9, 3 },
                           nan_policy::dont_pad_with_nans);
    df.load_column<double>("X2", { 1, 2, 4, 6, 8 },
                           nan_policy::dont_pad_with_nans);
    df.load_column<double>("Y2", { 1, 3, 4, 5, 6 },
                           nan_policy::dont_pad_with_nans);

    LogFitVisitor<double>   log_v1;
    auto                    result1 =
        df.single_act_visit<double, double>("X1", "Y1", log_v1).get_result();
    auto                    actual1 =
        std::vector<double> { 6.98618, -0.403317 };

    assert(std::fabs(log_v1.get_residual() - 20.9372) < 0.0001);
    for (size_t idx = 0; idx < result1.size(); ++idx)
       assert(fabs(result1[idx] - actual1[idx]) < 0.00001);

    LogFitVisitor<double>   log_v2;
    auto                    result2 =
        df.single_act_visit<double, double>("X2", "Y2", log_v2).get_result();
    auto                    actual2 = std::vector<double> { 1.11199, 2.25859 };

    assert(std::fabs(log_v2.get_residual() - 0.237476) < 0.00001);
    for (size_t idx = 0; idx < result2.size(); ++idx)
       assert(fabs(result2[idx] - actual2[idx]) < 0.00001);
}

// -----------------------------------------------------------------------------

static void test_ExpoSmootherVisitor()  {

    std::cout << "\nTesting ExpoSmootherVisitor{  } ..." << std::endl;

    std::vector<unsigned long>  idx =
        { 123450, 123451, 123452, 123453, 123454, 123455, 123456,
          123457, 123458, 123459, 123460, 123461, 123462, 123466,
          123467, 123468, 123469, 123470, 123471, 123472, 123473,
          123467, 123468, 123469, 123470, 123471, 123472, 123473,
          123467, 123468, 123469, 123470, 123471, 123472, 123473,
        };
    std::vector<double>         d1 =
        { 2.5, 2.45, -1.65, -0.1, -1.1, 1.87, 0.98,
          0.34, 1.56, -12.34, 2.3, -0.34, -1.9, 0.387,
          0.123, 1.06, -0.65, 2.03, 0.4, -1.0, 0.59,
          0.125, 1.9, -0.68, 2.0045, 50.8, -1.0, 0.78,
          0.48, 1.99, -0.97, 1.03, 8.678, -1.4, 1.59,
        };
    std::vector<double>         d1_copy = d1;
    MyDataFrame                 df;

    df.load_data(std::move(idx), std::make_pair("dbl_col", d1));

    MyDataFrame df2 = df;

    ExpoSmootherVisitor<double> es_v1(1);

    df.single_act_visit<double>("dbl_col", es_v1);

    const auto  &col1 = df.get_column<double>("dbl_col");

    for (size_t idx = 0; idx < col1.size(); ++idx)
       assert(fabs(col1[idx] - d1_copy[idx]) < 0.00001);

    ExpoSmootherVisitor<double> es_v2(0.3);

    df.single_act_visit<double>("dbl_col", es_v2);

    auto    actual2 = std::vector<double> {
        2.5, 2.485, 1.22, -1.185, -0.4, -0.209, 1.603,
        0.788, 0.706, -2.61, -7.948, 1.508, -0.808, -1.2139,
        0.3078, 0.4041, 0.547, 0.154, 1.541, -0.02, -0.523,
        0.4505, 0.6575, 1.126, 0.12535, 16.6431, 35.26, -0.466,
        0.69, 0.933, 1.102, -0.37, 3.3244, 5.6546, -0.503
    };

    for (size_t idx = 0; idx < col1.size(); ++idx)
       assert(fabs(col1[idx] - actual2[idx]) < 0.0001);

    df.get_column<double>("dbl_col") = d1_copy;

    ExpoSmootherVisitor<double> es_v3(0.8);

    df.single_act_visit<double>("dbl_col", es_v3);

    auto    actual3 = std::vector<double> {
        2.5, 2.46, -0.83, -0.41, -0.9, 1.276, 1.158,
        0.468, 1.316, -9.56, -0.628, 0.188, -1.588, -0.0704,
        0.1758, 0.8726, -0.308, 1.494, 0.726, -0.72, 0.272,
        0.218, 1.545, -0.164, 1.4676, 41.0409, 9.36, 0.424,
        0.54, 1.688, -0.378, 0.63, 7.1484, 0.6156, 0.992
    };

    for (size_t idx = 0; idx < col1.size(); ++idx)
       assert(fabs(col1[idx] - actual3[idx]) < 0.0001);

    ExpoSmootherVisitor<double> es_v3_4 (0.8, 4);
    const auto                  &col21 = df2.get_column<double>("dbl_col");

    df2.single_act_visit<double>("dbl_col", es_v3_4);

    auto    actual4 = std::vector<double> {
        2.5, 2.47952, 0.77968, -0.27248, -0.67824, 0.261712, 0.9932, 0.799584,
        0.97488, -4.33518, -3.8625, -1.05213, -0.877632, -0.632813, -0.087968,
        0.494816, 0.193696, 0.731832, 0.922821, 0.051104, -0.055568, 0.152752,
        0.895104, 0.532416, 0.838499, 21.5731, 20.6916, 7.763, 1.66618,
        1.1872, 0.509888, 0.343776, 3.87912, 3.11763, 1.43558
    };

    for (size_t idx = 0; idx < col21.size(); ++idx)
       assert(fabs(col21[idx] - actual4[idx]) < 0.0001);
}

// -----------------------------------------------------------------------------

static void test_HWExpoSmootherVisitor()  {

    std::cout << "\nTesting HWExpoSmootherVisitor{  } ..." << std::endl;

    std::vector<unsigned long>  idx =
        { 123450, 123451, 123452, 123453, 123454, 123455, 123456,
          123457, 123458, 123459, 123460, 123461, 123462, 123466,
          123467, 123468, 123469, 123470, 123471, 123472, 123473,
          123467, 123468, 123469, 123470, 123471, 123472, 123473,
          123467, 123468, 123469, 123470, 123471, 123472, 123473,
        };
    std::vector<double>         d1 =
        { 2.5, 2.45, -1.65, -0.1, -1.1, 1.87, 0.98,
          0.34, 1.56, -12.34, 2.3, -0.34, -1.9, 0.387,
          0.123, 1.06, -0.65, 2.03, 0.4, -1.0, 0.59,
          0.125, 1.9, -0.68, 2.0045, 50.8, -1.0, 0.78,
          0.48, 1.99, -0.97, 1.03, 8.678, -1.4, 1.59,
        };
    std::vector<double>         d1_copy = d1;
    MyDataFrame                 df;

    df.load_data(std::move(idx), std::make_pair("dbl_col", d1));

    HWExpoSmootherVisitor<double>   es_v1(1, 1);

    df.single_act_visit<double>("dbl_col", es_v1);

    const auto  &col1 = df.get_column<double>("dbl_col");

    for (size_t idx = 0; idx < col1.size(); ++idx)
       assert(fabs(col1[idx] - d1_copy[idx]) < 0.00001);

    HWExpoSmootherVisitor<double>   es_v2(0.3, 0.4);

    df.single_act_visit<double>("dbl_col", es_v2);

    auto    actual2 = std::vector<double> {
        2.5, 2.45, 1.185, -2.354, -0.6674, -0.64944, 2.17034,
        0.879202, 0.581521, -2.34309, -11.6799, 3.36809, -0.431147, -1.42459,
        0.821747, 0.638548, 0.950029, -0.0829826, 2.14921, -0.111474, -0.969884,
        0.627569, 0.633542, 1.60863, -0.307475, 17.1351, 49.2179, -6.59525,
        -2.48915, -1.05849, 0.329906, -1.66206, 3.10917, 7.6669, -2.11746,
    };

    for (size_t idx = 0; idx < col1.size(); ++idx)
       assert(fabs(col1[idx] - actual2[idx]) < 0.0001);

    df.get_column<double>("dbl_col") = d1_copy;

    HWExpoSmootherVisitor<double>   es_v3(0.8, 0.8);

    df.single_act_visit<double>("dbl_col", es_v3);

    auto    actual3 = std::vector<double> {
        2.5, 2.45, -0.84, -1.068, -0.7836, 1.13928, 1.60586,
        0.415171, 1.20303, -9.38739, -2.81748, 2.0925, -1.6295, -0.3283,
        0.49014, 0.893228, -0.153954, 1.25121, 1.10624, -0.904752, 0.0110497,
        0.42021, 1.51104, 0.113208, 1.11024, 41.3989, 17.2389, -6.28822,
        -0.517644, 1.42847, -0.188306, 0.194339, 7.38127, 1.88585, -0.366429
    };

    for (size_t idx = 0; idx < col1.size(); ++idx)
       assert(fabs(col1[idx] - actual3[idx]) < 0.0001);
}

// -----------------------------------------------------------------------------

static std::vector<std::string>
add_columns(MyDataFrame::IndexVecType::const_iterator idx_begin,
            MyDataFrame::IndexVecType::const_iterator idx_end,
            std::vector<double>::const_iterator b_citer1,
            std::vector<double>::const_iterator e_citer1,
            std::vector<double>::const_iterator b_citer2,
            std::vector<double>::const_iterator e_citer2,
            std::vector<std::string>::const_iterator b_citer3,
            std::vector<std::string>::const_iterator e_citer3)  {

    const std::size_t           col_s =
        std::min ({ std::distance(b_citer1, e_citer1),
                    std::distance(b_citer2, e_citer2),
                    std::distance(b_citer3, e_citer3) });
    std::vector<std::string>    result (col_s);

    for (std::size_t i = 0; i < col_s; ++i)
        result[i] =
            *(b_citer3 + i) + std::to_string(*(b_citer1 + i) + *(b_citer2 + i));
    return (result);
}

// --------------------------------------

static void test_consolidate()  {

    std::cout << "\nTesting consolidate( ) ..." << std::endl;

    MyDataFrame df;

    std::vector<unsigned long>  idxvec = {
        1UL, 2UL, 3UL, 10UL, 5UL, 7UL, 8UL, 12UL, 9UL, 12UL,
        10UL, 13UL, 10UL, 15UL, 14UL
    };
    std::vector<double>         dblvec = {
        0.0, 15.0, 14.0, 2.0, 1.0, 12.0, 11.0, 8.0, 7.0, 6.0,
        5.0, 4.0, 3.0, 9.0, 10.0
    };
    std::vector<double>         dblvec2 = {
        100.0, 101.0, 102.0, 103.0, 104.0, 105.0, 106.55, 107.34, 1.8, 111.0,
        112.0, 113.0, 114.0, 115.0, 116.0
    };
    std::vector<int>            intvec = { 1, 2, 3, 4, 5, 8, 6, 7, 11, 14, 9 };
    std::vector<std::string>    strvec = {
        "zz", "bb", "cc", "ww", "ee", "ff", "gg", "hh", "ii", "jj",
        "kk", "ll", "mm", "nn", "oo"
    };

    df.load_data(std::move(idxvec),
                 std::make_pair("dbl_col", dblvec),
                 std::make_pair("dbl_col_2", dblvec2),
                 std::make_pair("str_col", strvec));
    df.load_column("int_col", std::move(intvec),
                   nan_policy::dont_pad_with_nans);

    df.consolidate<double, double, std::string, std::string>
        ("dbl_col", "dbl_col_2", "str_col", "new_str_col", add_columns, true);
    assert(! df.has_column("dbl_col"));
    assert(! df.has_column("dbl_col_2"));
    assert(! df.has_column("str_col"));
    assert(df.has_column("new_str_col"));

    const auto                     &new_str_col =
        df.get_column<std::string>("new_str_col");
    const std::vector<const char *> actual = {
        "zz100.000000", "bb116.000000", "cc116.000000", "ww105.000000",
        "ee105.000000", "ff117.000000", "gg117.550000", "hh115.340000",
        "ii8.800000", "jj117.000000", "kk117.000000", "ll117.000000",
        "mm117.000000", "nn124.000000", "oo126.000000"
    };

    for (size_t idx = 0; idx < actual.size(); ++idx)
       assert(new_str_col[idx] == actual[idx]);
}

// -----------------------------------------------------------------------------

static void test_ExtremumSubArrayVisitor()  {

    std::cout << "\nTesting ExtremumSubArrayVisitor{  } ..." << std::endl;

    std::vector<unsigned long>  idx =
        { 123450, 123451, 123452, 123453, 123454, 123455, 123456,
          123457, 123458, 123459, 123460, 123461, 123462, 123466,
          123467, 123468, 123469, 123470, 123471, 123472, 123473,
          123467, 123468, 123469, 123470, 123471, 123472, 123473,
          123467, 123468, 123469, 123470, 123471, 123472, 123473,
        };
    MyDataFrame                 df;

    df.load_index(std::move(idx));
    df.load_column<double>("dbl_col1",
                           { 1, 2, 3, 4, 5, 6, 7, 8, 9, 10 },
                           nan_policy::dont_pad_with_nans);
    df.load_column<double>("dbl_col2",
                           { -3, 1, -8, 4, -1, 2, 1, -5, 5 },
                           nan_policy::dont_pad_with_nans);

    ExtremumSubArrayVisitor<double> msa_v;

    df.visit<double>("dbl_col1", msa_v);
    assert(msa_v.get_result() == 55);
    assert(msa_v.get_begin_idx() == 0);
    assert(msa_v.get_end_idx() == 10);

    df.visit<double>("dbl_col2", msa_v);
    assert(msa_v.get_result() == 6);
    assert(msa_v.get_begin_idx() == 3);
    assert(msa_v.get_end_idx() == 7);
}

// -----------------------------------------------------------------------------

static void test_NExtremumSubArrayVisitor()  {

    std::cout << "\nTesting NExtremumSubArrayVisitor{  } ..." << std::endl;

    std::vector<unsigned long>  idx =
        { 123450, 123451, 123452, 123453, 123454, 123455, 123456,
          123457, 123458, 123459, 123460, 123461, 123462, 123466,
          123467, 123468, 123469, 123470, 123471, 123472, 123473,
          123467, 123468, 123469, 123470, 123471, 123472, 123473,
          123467, 123468, 123469, 123470, 123471, 123472, 123473,
        };
    MyDataFrame                 df;

    df.load_index(std::move(idx));
    df.load_column<double>("dbl_col1",
                           { 1, 2, 3, 4, 5, 6, 7, 8, 9, 10 },
                           nan_policy::dont_pad_with_nans);
    df.load_column<double>("dbl_col2",
                           { -3, 1, -8, 4, -1, 2, 1, -5, 5 },
                           nan_policy::dont_pad_with_nans);

    NExtremumSubArrayVisitor<5, double> msa_v;

    df.visit<double>("dbl_col1", msa_v);
    assert((msa_v.get_result()[0].sum == 21));
    assert((msa_v.get_result()[0].begin_index == 0));
    assert((msa_v.get_result()[0].end_index == 6));
    assert((msa_v.get_result()[1].sum == 28));
    assert((msa_v.get_result()[1].begin_index == 0));
    assert((msa_v.get_result()[1].end_index == 7));
    assert((msa_v.get_result()[2].sum == 36));
    assert((msa_v.get_result()[2].begin_index == 0));
    assert((msa_v.get_result()[2].end_index == 8));
    assert((msa_v.get_result()[3].sum == 45));
    assert((msa_v.get_result()[3].begin_index == 0));
    assert((msa_v.get_result()[3].end_index == 9));
    assert((msa_v.get_result()[4].sum == 55));
    assert((msa_v.get_result()[4].begin_index == 0));
    assert((msa_v.get_result()[4].end_index == 10));

    NExtremumSubArrayVisitor<4, double> msa_v2;

    df.visit<double>("dbl_col2", msa_v2);
    assert((msa_v2.get_result()[0].sum == 1));
    assert((msa_v2.get_result()[0].begin_index == 1));
    assert((msa_v2.get_result()[0].end_index == 2));
    assert((msa_v2.get_result()[1].sum == 4));
    assert((msa_v2.get_result()[1].begin_index == 3));
    assert((msa_v2.get_result()[1].end_index == 4));
    assert((msa_v2.get_result()[2].sum == 5));
    assert((msa_v2.get_result()[2].begin_index == 3));
    assert((msa_v2.get_result()[2].end_index == 6));
    assert((msa_v2.get_result()[3].sum == 6));
    assert((msa_v2.get_result()[3].begin_index == 3));
    assert((msa_v2.get_result()[3].end_index == 7));

    NMinSubArrayVisitor<5, double, unsigned long>   msa_v3;

    df.visit<double>("dbl_col1", msa_v3);
    assert((msa_v3.get_result()[0].sum == 1));
    assert((msa_v3.get_result()[0].begin_index == 0));
    assert((msa_v3.get_result()[0].end_index == 1));

    df.visit<double>("dbl_col2", msa_v3);
    assert((msa_v3.get_result()[0].sum == -3));
    assert((msa_v3.get_result()[0].begin_index == 0));
    assert((msa_v3.get_result()[0].end_index == 1));
    assert((msa_v3.get_result()[1].sum == -10));
    assert((msa_v3.get_result()[1].begin_index == 0));
    assert((msa_v3.get_result()[1].end_index == 3));
}

// -----------------------------------------------------------------------------

static void test_LowessVisitor()  {

    std::cout << "\nTesting LowessVisitor{  } ..." << std::endl;

    std::vector<unsigned long>  idx =
        { 123450, 123451, 123452, 123453, 123454, 123455, 123456,
          123457, 123458, 123459, 123460, 123461, 123462, 123466,
          123467, 123468, 123469, 123470, 123471, 123472, 123473,
        };
    std::vector<double>         x_vec = {
        0.5578196, 2.0217271, 2.5773252, 3.4140288, 4.3014084, 4.7448394,
        5.1073781, 6.5411662, 6.7216176, 7.2600583, 8.1335874, 9.1224379,
        1.9296663, 2.3797674, 3.2728619, 4.2767453, 5.3731026, 5.6476637,
        8.5605355, 8.5866354, 8.7572812,
    };
    std::vector<double>         y_vec = {
        18.63654, 103.49646, 150.35391, 190.51031, 208.70115, 213.71135,
        228.49353, 233.55387, 234.55054, 223.89225, 227.68339, 223.91982,
        168.01999, 164.95750, 152.61107, 160.78742, 168.55567, 152.42658,
        221.70702, 222.69040, 243.18828,
    };
    MyDataFrame                 df;

    df.load_data(std::move(idx),
                 std::make_pair("indep_var", x_vec),
                 std::make_pair("dep_var", y_vec));

    LowessVisitor<double>   l_v;

    df.single_act_visit<double, double>("dep_var", "indep_var", l_v);

    auto    actual_yfit = std::vector<double> {
        68.1432, 119.432, 122.75, 135.633, 142.724, 165.905, 169.447, 185.617,
        186.017, 191.865, 198.03, 202.234, 206.178, 215.053, 216.586, 220.408,
        226.671, 229.052, 229.185, 230.023, 231.657,
    };

    for (size_t idx = 0; idx < actual_yfit.size(); ++idx)
        assert(fabs(l_v.get_result()[idx] - actual_yfit[idx]) < 0.001);

    auto    actual_weights = std::vector<double> {
        0.641773, 0.653544, 0.940738, 0.865302, 0.990575, 0.971522, 0.92929,
        0.902444, 0.918228, 0.924041, 0.855054, 0.824388, 0.586045, 0.945216,
        0.94831, 0.998031, 0.999834, 0.991263, 0.993165, 0.972067, 0.990308,
    };

    for (size_t idx = 0; idx < actual_weights.size(); ++idx)
        assert(fabs(l_v.get_residual_weights()[idx] -
                    actual_weights[idx]) < 0.00001);
}

// -----------------------------------------------------------------------------

static void test_StepRollAdopter()  {

    std::cout << "\nTesting StepRollAdopter{ } ..." << std::endl;

    std::vector<unsigned long>  idx =
        { 123450, 123451, 123452, 123453, 123454, 123455, 123456,
          123457, 123458, 123459, 123460, 123461, 123462, 123463,
          123464, 123458, 123459, 123460, 123461, 123462
        };
    std::vector<double> d1 =
        { 1, 2, 3, 4, 5, 1, 2, 3, 4, 5, 1, 2, 3, 4, 5, 1, 2, 3, 4, 5 };
    MyDataFrame         df;

    df.load_data(std::move(idx), std::make_pair("col_1", d1));

    StepRollAdopter<MeanVisitor<double>, double>  mean_roller(
        MeanVisitor<double>(), 5);
    auto                                          result =
        df.single_act_visit<double>("col_1", mean_roller).get_result();

    assert(result == 1.0);

    StepRollAdopter<MeanVisitor<double>, double>  mean_roller2(
        MeanVisitor<double>(), 3);

    result = df.single_act_visit<double>("col_1", mean_roller2).get_result();
    assert(result == 2.857142857142857);
}

// -----------------------------------------------------------------------------

static void test_DecomposeVisitor()  {

    std::cout << "\nTesting DecomposeVisitor{  } ..." << std::endl;

    std::vector<double>         y_vec =
        { 131.157, 131.367, 132.215, 132.725, 132.648, 130.585, 130.701,
          129.631, 129.168, 129.554, 129.467, 129.670, 128.397, 129.014,
          129.496, 131.067, 130.219, 128.947, 129.602, 128.118, 127.356,
          127.231, 127.154, 128.417, 129.091, 129.082, 128.937, 130.441,
          129.371, 129.294, 129.381, 129.564, 129.708, 130.701, 130.663,
          130.113, 130.046, 130.393, 128.026, 129.204, 130.530, 129.499,
          129.266, 129.357, 130.431, 131.810, 131.761, 131.675, 130.923,
          131.694, 133.005, 133.323, 134.152, 138.702, 137.719, 135.492,
          133.622, 134.518, 132.725, 131.839, 138.548, 140.996, 143.734,
          150.693, 151.108, 149.423, 150.416, 149.491, 151.273, 150.299,
          146.783, 147.173, 146.939, 147.290, 145.946, 142.624, 138.027,
          136.118, 129.650, 126.767, 130.809, 125.550, 130.732, 126.183,
          124.410, 114.748, 121.527, 114.904, 100.138, 105.144,
        };
    MyDataFrame                 df;

    df.load_data(MyDataFrame::gen_sequence_index(0, y_vec.size(), 1),
                 std::make_pair("IBM_closes", y_vec));

    DecomposeVisitor<double>    d_v (7, 0.6, 0.01);

    df.single_act_visit<double>("IBM_closes", d_v);

    auto    actual_trends = std::vector<double>
        { 130.613, 130.55, 130.489, 130.43, 130.372, 130.317, 130.263, 130.211,
          130.161, 130.111, 130.064, 130.017, 129.972, 129.928, 129.885,
          129.842, 129.801, 129.76, 129.72, 129.681, 129.642, 129.603, 129.564,
          129.526, 129.49, 129.458, 129.435, 129.459, 129.496, 129.546, 129.61,
          129.688, 129.78, 129.885, 130.002, 130.129, 130.267, 130.414,
          130.568, 130.73, 130.898, 131.071, 131.248, 131.429, 131.613,
          131.801, 131.994, 132.193, 132.4, 132.618, 132.847, 133.089, 133.343,
          133.594, 133.814, 133.958, 133.982, 133.867, 133.633, 133.329,
          133.013, 132.715, 132.449, 132.214, 131.88, 131.594, 131.336,
          131.094, 130.862, 130.636, 130.412, 130.191, 129.97, 129.749,
          129.527, 129.305, 129.082, 128.858, 128.633, 128.406, 128.178,
          127.949, 127.717, 127.484, 127.249, 127.012, 126.773, 126.531,
          126.288, 126.043
        };

    for (size_t idx = 0; idx < actual_trends.size(); ++idx)
        assert(fabs(d_v.get_trend()[idx] - actual_trends[idx]) < 0.001);

    auto    actual_seasonals = std::vector<double>
        { 0.499135, -0.362488, -0.0226401, -0.138991, -0.774313, -0.152695,
          0.951993, 0.499135, -0.362488, -0.0226401, -0.138991, -0.774313,
          -0.152695, 0.951993, 0.499135, -0.362488, -0.0226401, -0.138991,
          -0.774313, -0.152695, 0.951993, 0.499135, -0.362488, -0.0226401,
          -0.138991, -0.774313, -0.152695, 0.951993, 0.499135, -0.362488,
          -0.0226401, -0.138991, -0.774313, -0.152695, 0.951993, 0.499135,
          -0.362488, -0.0226401, -0.138991, -0.774313, -0.152695, 0.951993,
          0.499135, -0.362488, -0.0226401, -0.138991, -0.774313, -0.152695,
          0.951993, 0.499135, -0.362488, -0.0226401, -0.138991, -0.774313,
          -0.152695, 0.951993, 0.499135, -0.362488, -0.0226401, -0.138991,
          -0.774313, -0.152695, 0.951993, 0.499135, -0.362488, -0.0226401,
          -0.138991, -0.774313, -0.152695, 0.951993, 0.499135, -0.362488,
          -0.0226401, -0.138991, -0.774313, -0.152695, 0.951993, 0.499135,
          -0.362488, -0.0226401, -0.138991, -0.774313, -0.152695, 0.951993,
          0.499135, -0.362488, -0.0226401, -0.138991, -0.774313, -0.152695
        };

    for (size_t idx = 0; idx < actual_seasonals.size(); ++idx)
        assert(fabs(d_v.get_seasonal()[idx] - actual_seasonals[idx]) < 0.00001);

    auto    actual_residuals = std::vector<double>
        { 0.0450645, 1.17948, 1.74866, 2.43421, 3.04989, 0.420796, -0.514129,
          -1.07918, -0.630027, -0.534809, -0.457752, 0.427013, -1.42233,
          -1.86582, -0.887751, 1.58716, 0.440736, -0.674248, 0.656095,
          -1.41002, -3.2376, -2.87093, -2.04782, -1.08684, -0.260342, 0.397977,
          -0.345524, 0.0298508, -0.623855, 0.110697, -0.206247, 0.014974,
          0.702412, 0.968872, -0.290624, -0.515527, 0.141332, 0.0017837,
          -2.40348, -0.751754, -0.215182, -2.52399, -2.48155, -1.7098,
          -1.15976, 0.147774, 0.541487, -0.36517, -2.4292, -1.42281, 0.520609,
          0.256637, 0.94848, 5.88205, 4.05781, 0.58219, -0.858726, 1.01365,
          -0.88524, -1.35148, 6.30971, 8.4335, 10.3326, 17.98, 19.5905,
          17.8516, 19.2189, 19.171, 20.5634, 18.7112, 15.8714, 17.3448,
          16.992, 17.6804, 17.1932, 13.4718, 7.99313, 6.76106, 1.3799,
          -1.61643, 2.7699, -1.62422, 3.16745, -2.25312, -3.33817, -11.9014,
          -5.22295, -11.4883, -25.3757, -20.7463
        };

    for (size_t idx = 0; idx < actual_residuals.size(); ++idx)
        assert(fabs(d_v.get_residual()[idx] - actual_residuals[idx]) < 0.0001);
}

// -----------------------------------------------------------------------------

static void test_IBM_data()  {

    std::cout << "\nTesting IBM_data(  ) ..." << std::endl;

    typedef StdDataFrame<std::string> StrDataFrame;

    StrDataFrame    df;

    df.read("IBM.csv", io_format::csv2);

    DecomposeVisitor<double, std::string> d_v(178, 2.0 / 3.0, 0,
                                              decompose_type::multiplicative);
    // decompose_type::additive);

    df.single_act_visit<double>("IBM_Adj_Close", d_v);

    const auto  &ibm_closes = df.get_column<double>("IBM_Adj_Close");

    for (std::size_t i = 0; i < ibm_closes.size(); ++i)
        std::cout << ibm_closes[i] << ","
                  << d_v.get_trend()[i] << ","
                  << d_v.get_seasonal()[i] << ","
                  << d_v.get_residual()[i] << std::endl;
}

// --------------------------------------------------------------------

static void test_TTestVisitor()  {

    std::cout << "\nTesting TTestVisitor{  } ..." << std::endl;

    std::vector<unsigned long>  idx =
        { 123450, 123451, 123452, 123453, 123454, 123455, 123456,
          123457, 123458, 123459, 123460, 123461, 123462, 123466,
          123467, 123468, 123469, 123470, 123471, 123472, 123473,
        };
    std::vector<double>         x_vec = {
        0.5578196, 2.0217271, 2.5773252, 3.4140288, 4.3014084, 4.7448394,
        5.1073781, 6.5411662, 6.7216176, 7.2600583, 8.1335874, 9.1224379,
        1.9296663, 2.3797674, 3.2728619, 4.2767453, 5.3731026, 5.6476637,
        8.5605355, 8.5866354, 8.7572812,
    };
    std::vector<double>         y_vec = {
        18.63654, 103.49646, 150.35391, 190.51031, 208.70115, 213.71135,
        228.49353, 233.55387, 234.55054, 223.89225, 227.68339, 223.91982,
        168.01999, 164.95750, 152.61107, 160.78742, 168.55567, 152.42658,
        221.70702, 222.69040, 243.18828,
    };
    std::vector<double>         z_vec = {
        0.5578296, 2.0217275, 2.5773252, 3.4140288, 4.3084084, 4.7448394,
        5.1079781, 6.5411662, 6.1216176, 7.1600583, 8.1335174, 9.1223379,
        1.9296663, 2.3727674, 3.2728619, 4.2767953, 5.3731056, 5.6426637,
        8.5602355, 8.5866354, 8.7572819,
    };
    MyDataFrame                 df;

    df.load_data(std::move(idx),
                 std::make_pair("x_data", x_vec),
                 std::make_pair("y_data", y_vec),
                 std::make_pair("z_data", z_vec));

    TTestVisitor<double>    tt_v (false);

    df.visit<double, double>("x_data", "y_data", tt_v);
    assert(fabs(tt_v.get_result() - -15.3585) < 0.0001);
    assert(tt_v.get_deg_freedom() == 40);

    df.visit<double, double>("x_data", "z_data", tt_v);
    assert(fabs(tt_v.get_result() - 0.0421697) < 0.000001);
    assert(tt_v.get_deg_freedom() == 40);

    TTestVisitor<double>    tt_v2 (true);

    df.visit<double, double>("x_data", "y_data", tt_v2);
    assert(fabs(tt_v2.get_result() - -15.9748) < 0.0001);
    assert(tt_v2.get_deg_freedom() == 20);

    df.visit<double, double>("x_data", "z_data", tt_v2);
    assert(fabs(tt_v2.get_result() - 1.16854) < 0.00001);
    assert(tt_v2.get_deg_freedom() == 20);
}

// -----------------------------------------------------------------------------

static void test_MassIndexVisitor()  {

    std::cout << "\nTesting MassIndexVisitor{  } ..." << std::endl;

    std::vector<unsigned long>  idx =
        { 123450, 123451, 123452, 123453, 123454, 123455, 123456, 123457,
          123458, 123459, 123460, 123461, 123462, 123466, 123467, 123468,
          123469, 123470, 123471, 123472, 123473,
        };
    std::vector<double>         high = {
        121.75, 122.75, 124.83, 124.39, 135.5, 132, 128.25, 127.15, 126.94,
        125.22, 126.43, 127.35, 120.15, 117.69, 116.06, 116.62, 114.9, 112.22,
        109.73, 109.64, 111.8,
    };
    std::vector<double>         low = {
        118.82, 121.05, 121.59, 122.32, 129.77, 127.6, 126.44, 124.46, 125.13,
        123.85, 124.66, 125.08, 116.84, 117.69, 112.98, 115.53, 111.84, 110.03,
        105.92, 106.55, 107.75,
    };
    MyDataFrame                 df;

    df.load_data(std::move(idx),
                 std::make_pair("high", high),
                 std::make_pair("low", low));

    MassIndexVisitor<double>    mi_v (3, 5);

    // The values here are nonsensical, because the time-series and periods
    // are too short
    df.single_act_visit<double, double>("high", "low", mi_v);
    assert(mi_v.get_result().size() == 21);
    assert(std::isnan(mi_v.get_result()[0]));
    assert(std::isnan(mi_v.get_result()[3]));
    assert(fabs(mi_v.get_result()[6] - 5.20339) < 0.00001);
    assert(fabs(mi_v.get_result()[10] - 4.35729) < 0.00001);
    assert(fabs(mi_v.get_result()[20] - 5.51908) < 0.00001);
    assert(fabs(mi_v.get_result()[17] - 4.87229) < 0.0001);
}

// -----------------------------------------------------------------------------

static void test_HullRollingMeanVisitor()  {

    std::cout << "\nTesting HullRollingMeanVisitor{ } ..." << std::endl;

    std::vector<unsigned long>  ulgvec2 =
        { 123450, 123451, 123452, 123450, 123455, 123450, 123449,
          123450, 123451, 123450, 123452, 123450, 123455, 123450,
          123454, 123450, 123450, 123457, 123458, 123459, 123450,
          123441, 123442, 123432, 123450, 123450, 123435, 123450,
          123441, 123442, 123432, 123450, 123450, 123435, 123450,
          123441, 123442, 123432, 123450, 123450, 123435, 123450 };
    std::vector<double>         dbl_vec =
        { 1, 2, 3, 4, 5, 3, 7, 3, 9, 10, 3, 2, 3, 14,
          2, 2, 2, 3, 2, 3, 3, 3, 3, 3, 36, 2, 45, 2,
          2, 3, 5, 6, 7, 7, 8, 1, 10, 11, 9, 8, 7, 6 };
    MyDataFrame                 df;

    df.load_data(std::move(ulgvec2), std::make_pair("col_1", dbl_vec));

    HullRollingMeanVisitor<double>  hull_roller(6);
    const auto                      &result =
        df.single_act_visit<double>("col_1", hull_roller).get_result();

    assert(result.size() == 42);
    assert(std::isnan(result[0]));
    assert(std::isnan(result[1]));
    assert(std::isnan(result[4]));
    assert(abs(result[5] - 4.19048) < 0.00001);
    assert(abs(result[6] - 5.42857) < 0.00001);
    assert(abs(result[10] - 7.61905) < 0.00001);
    assert(abs(result[20] - 2.95238) < 0.00001);
    assert(abs(result[41] - 6.8254) < 0.0001);
    assert(abs(result[40] - 7.84127) < 0.00001);
    assert(abs(result[39] - 9.93651) < 0.00001);
    assert(abs(result[38] - 10.9365) < 0.00001);
}

// -----------------------------------------------------------------------------

static void test_RollingMidValueVisitor()  {

    std::cout << "\nTesting RollingMidValueVisitor{  } ..." << std::endl;

    std::vector<unsigned long>  idx =
        { 123450, 123451, 123452, 123453, 123454, 123455, 123456, 123457,
          123458, 123459, 123460, 123461, 123462, 123466, 123467, 123468,
          123469, 123470, 123471, 123472, 123473,
        };
    std::vector<double>         high = {
        121, 122, 124, 124.5, 135.5, 132, 128, 127, 126,
        125, 126.5, 127, 120, 117, 116, 116.5, 114, 112,
        109, 109.5, 111,
    };
    std::vector<double>         low = {
        118, 121, 121.5, 122, 129, 127, 126, 124, 125,
        123, 124, 125, 116, 114, 112, 115, 111, 110,
        105, 106, 107,
    };
    MyDataFrame                 df;

    df.load_data(std::move(idx),
                 std::make_pair("high", high),
                 std::make_pair("low", low));

    RollingMidValueVisitor<double>  rmv_v (5);

    df.single_act_visit<double, double>("low", "high", rmv_v);
    assert(rmv_v.get_result().size() == 21);
    assert(std::isnan(rmv_v.get_result()[0]));
    assert(std::isnan(rmv_v.get_result()[1]));
    assert(std::isnan(rmv_v.get_result()[3]));
    assert(rmv_v.get_result()[4] == 126.75);
    assert(rmv_v.get_result()[5] == 128.25);
    assert(rmv_v.get_result()[10] == 125.5);
    assert(rmv_v.get_result()[11] == 125);
    assert(rmv_v.get_result()[20] == 109.5);
    assert(rmv_v.get_result()[19] == 110.75);
}

// -----------------------------------------------------------------------------

static void test_DrawdownVisitor()  {

    std::cout << "\nTesting DrawdownVisitor{  } ..." << std::endl;

    std::vector<unsigned long>  idx =
        { 123450, 123451, 123452, 123453, 123454, 123455, 123456, 123457,
          123458, 123459, 123460, 123461, 123462, 123466, 123467, 123468,
          123469, 123470, 123471, 123472, 123473,
        };
    std::vector<double>         close = {
        121, 122, 124, 124.5, 135.5, 132, 128, 127, 126,
        125, 126.5, 127, 120, 135.6, 116, 116.5, 114, 112,
        109, 136, 111,
    };
    MyDataFrame                 df;

    df.load_data(std::move(idx), std::make_pair("close", close));

    DrawdownVisitor<double> dd_v;

    df.single_act_visit<double>("close", dd_v);
    assert(dd_v.get_result().size() == 21);
    assert(dd_v.get_log_drawdown().size() == 21);
    assert(dd_v.get_pct_drawdown().size() == 21);
    assert(dd_v.get_result()[0] == 0);
    assert(dd_v.get_log_drawdown()[0] == 0);
    assert(dd_v.get_pct_drawdown()[0] == 0);
    assert(dd_v.get_result()[3] == 0);
    assert(dd_v.get_log_drawdown()[3] == 0);
    assert(dd_v.get_pct_drawdown()[3] == 0);
    assert(dd_v.get_result()[13] == 0);
    assert(dd_v.get_log_drawdown()[13] == 0);
    assert(dd_v.get_pct_drawdown()[13] == 0);
    assert(dd_v.get_result()[19] == 0);
    assert(dd_v.get_log_drawdown()[19] == 0);
    assert(dd_v.get_pct_drawdown()[19] == 0);
    assert(dd_v.get_result()[8] == 9.5);
    assert(std::abs(dd_v.get_log_drawdown()[8] - 0.0726897) < 0.000001);
    assert(std::abs(dd_v.get_pct_drawdown()[8] - 0.0701107) < 0.000001);
    assert(std::abs(dd_v.get_result()[15] - 19.1) < 0.00001);
    assert(std::abs(dd_v.get_log_drawdown()[15] - 0.151818) < 0.00001);
    assert(std::abs(dd_v.get_pct_drawdown()[15] - 0.140855) < 0.00001);
    assert(std::abs(dd_v.get_result()[20] - 25) < 0.00001);
    assert(std::abs(dd_v.get_log_drawdown()[20] - 0.203125) < 0.00001);
    assert(std::abs(dd_v.get_pct_drawdown()[20] - 0.183824) < 0.00001);
}

// -----------------------------------------------------------------------------

static void test_WilliamPrcRVisitor()  {

    std::cout << "\nTesting WilliamPrcRVisitor{  } ..." << std::endl;

    typedef StdDataFrame<std::string> StrDataFrame;

    StrDataFrame    df;

    try  {
        df.read("IBM.csv", io_format::csv2);

        WilliamPrcRVisitor<double, std::string> wpr_v;

        df.single_act_visit<double, double, double>
            ("IBM_Low", "IBM_High", "IBM_Close", wpr_v);

        assert(wpr_v.get_result().size() == 5031);
        assert(std::isnan(wpr_v.get_result()[0]));
        assert(std::isnan(wpr_v.get_result()[12]));
        assert(std::abs(wpr_v.get_result()[14] - -46.0784) < 0.0001);
        assert(std::abs(wpr_v.get_result()[20] - -85.2941) < 0.0001);
        assert(std::abs(wpr_v.get_result()[5030] - -73.2151) < 0.0001);
        assert(std::abs(wpr_v.get_result()[5026] - -98.3939) < 0.0001);
    }
    catch (const DataFrameError &ex)  {
        std::cout << ex.what() << std::endl;
    }
}

// -----------------------------------------------------------------------------

static void test_PSLVisitor()  {

    std::cout << "\nTesting PSLVisitor{  } ..." << std::endl;

    typedef StdDataFrame<std::string> StrDataFrame;

    StrDataFrame    df;

    try  {
        df.read("IBM.csv", io_format::csv2);

        PSLVisitor<double, std::string> psl_v;

        df.single_act_visit<double, double>("IBM_Close", "IBM_Open", psl_v);
        assert(psl_v.get_result().size() == 5031);
        assert(std::isnan(psl_v.get_result()[0]));
        assert(std::isnan(psl_v.get_result()[12]));
        assert(std::abs(psl_v.get_result()[14] - 57.1429) < 0.0001);
        assert(std::abs(psl_v.get_result()[20] - 42.8571) < 0.0001);
        assert(std::abs(psl_v.get_result()[5030] - 42.8571) < 0.0001);
        assert(std::abs(psl_v.get_result()[5026] - 42.8571) < 0.0001);
        assert(std::abs(psl_v.get_result()[5021] - 57.1429) < 0.0001);

        df.single_act_visit<double>("IBM_Close", psl_v);
        assert(psl_v.get_result().size() == 5031);
        assert(std::isnan(psl_v.get_result()[0]));
        assert(std::isnan(psl_v.get_result()[12]));
        assert(std::abs(psl_v.get_result()[14] - 50) < 0.0001);
        assert(std::abs(psl_v.get_result()[20] - 42.8571) < 0.0001);
        assert(std::abs(psl_v.get_result()[5030] - 42.8571) < 0.0001);
        assert(std::abs(psl_v.get_result()[5026] - 42.8571) < 0.0001);
        assert(std::abs(psl_v.get_result()[5021] - 42.8571) < 0.0001);
    }
    catch (const DataFrameError &ex)  {
        std::cout << ex.what() << std::endl;
    }
}

// -----------------------------------------------------------------------------

static void test_CCIVisitor()  {

    std::cout << "\nTesting CCIVisitor{  } ..." << std::endl;

    typedef StdDataFrame<std::string> StrDataFrame;

    StrDataFrame    df;

    try  {
        df.read("IBM.csv", io_format::csv2);

        CCIVisitor<double, std::string> cci_v;

        df.single_act_visit<double, double, double>
            ("IBM_Low", "IBM_High", "IBM_Close", cci_v);

        assert(cci_v.get_result().size() == 5031);
        assert(std::isnan(cci_v.get_result()[0]));
        assert(std::isnan(cci_v.get_result()[12]));
        assert(std::abs(cci_v.get_result()[14] - 30.3681) < 0.0001);
        assert(std::abs(cci_v.get_result()[20] - -178.37) < 0.001);
        assert(std::abs(cci_v.get_result()[5030] - -77.4585) < 0.0001);
        assert(std::abs(cci_v.get_result()[5026] - -127.358) < 0.001);
    }
    catch (const DataFrameError &ex)  {
        std::cout << ex.what() << std::endl;
    }
}

// -----------------------------------------------------------------------------

static void test_EntropyVisitor()  {

    std::cout << "\nTesting EntropyVisitor{  } ..." << std::endl;

    std::vector<unsigned long>  idx =
        { 123450, 123451, 123452, 123453, 123454, 123455, 123456, 123457,
          123458, 123459, 123460, 123461, 123462, 123466, 123467, 123468,
          123469, 123470, 123471, 123472, 123473, 22, 23, 24, 25, 26, 27, 28
        };
    std::vector<double>         close =
        { 1.80, 2.80, 1.90, 14.00, 1.10, 6.00, 13.00, 8.00, 9.00, 2.80, 1.90,
          4.30, 20.00, 1.85, 3.00, 34.00, 67.00, 23.00, 87.00, 9.00, 45.00,
          1.00, 11.00, 456.00, 34.00, 7.00, 7778.00, 5.00
        };
    MyDataFrame                 df;

    df.load_data(std::move(idx), std::make_pair("close", close));

    EntropyVisitor<double>  e_v (5);

    df.single_act_visit<double>("close", e_v);

    assert(e_v.get_result().size() == 28);
    assert(std::isnan(e_v.get_result()[0]));
    assert(std::isnan(e_v.get_result()[7]));
    assert(std::abs(e_v.get_result()[8] - 2.18974) < 0.00001);
    assert(std::abs(e_v.get_result()[10] - 1.98477) < 0.00001);
    assert(std::abs(e_v.get_result()[14] - 1.7154) < 0.0001);
    assert(std::abs(e_v.get_result()[27] - 0.596666) < 0.00001);
    assert(std::abs(e_v.get_result()[25] - 0.822228) < 0.00001);
    assert(std::abs(e_v.get_result()[22] - 1.49397) < 0.0001);
}

// -----------------------------------------------------------------------------

static void test_GarmanKlassVolVisitor()  {

    std::cout << "\nTesting GarmanKlassVolVisitor{  } ..." << std::endl;

    typedef StdDataFrame<std::string> StrDataFrame;

    StrDataFrame    df;

    try  {
        df.read("IBM.csv", io_format::csv2);

        GarmanKlassVolVisitor<double, std::string>  gkv_v;

        df.single_act_visit<double, double, double, double>
            ("IBM_Low", "IBM_High", "IBM_Open", "IBM_Close", gkv_v);

        assert(gkv_v.get_result().size() == 5031);
        assert(std::isnan(gkv_v.get_result()[0]));
        assert(std::isnan(gkv_v.get_result()[28]));
        assert(std::abs(gkv_v.get_result()[29] - 0.392054) < 0.00001);
        assert(std::abs(gkv_v.get_result()[34] - 0.401494) < 0.00001);
        assert(std::abs(gkv_v.get_result()[5030] - 0.230028) < 0.00001);
        assert(std::abs(gkv_v.get_result()[5026] - 0.221514) < 0.00001);
        assert(std::abs(gkv_v.get_result()[5021] - 0.216817) < 0.00001);
    }
    catch (const DataFrameError &ex)  {
        std::cout << ex.what() << std::endl;
    }
}

// -----------------------------------------------------------------------------

static void test_YangZhangVolVisitor()  {

    std::cout << "\nTesting YangZhangVolVisitor{  } ..." << std::endl;

    typedef StdDataFrame<std::string> StrDataFrame;

    StrDataFrame    df;

    try  {
        df.read("FORD.csv", io_format::csv2);

        YangZhangVolVisitor<double, std::string>    yz_v;

        df.single_act_visit<double, double, double, double>
            ("FORD_Low", "FORD_High", "FORD_Open", "FORD_Close", yz_v);

        assert(yz_v.get_result().size() == 12265);
        assert(std::isnan(yz_v.get_result()[0]));
        assert(std::isnan(yz_v.get_result()[29]));
        assert(std::abs(yz_v.get_result()[30] - 0.169461) < 0.00001);
        assert(std::abs(yz_v.get_result()[35] - 0.181149) < 0.00001);
        assert(std::abs(yz_v.get_result()[12264] - 0.292034) < 0.00001);
        assert(std::abs(yz_v.get_result()[12260] - 0.279347) < 0.00001);
        assert(std::abs(yz_v.get_result()[12255] - 0.293528) < 0.00001);
    }
    catch (const DataFrameError &ex)  {
        std::cout << ex.what() << std::endl;
    }
}

// -----------------------------------------------------------------------------

static void test_no_index_writes()  {

    std::cout << "\nTesting no_index_writes ..." << std::endl;

    std::vector<unsigned long>  ulgvec2 =
        { 123450, 123451, 123452, 123450, 123455, 123450, 123449,
          123450, 123451, 123450, 123452, 123450, 123455, 123450,
          123454, 123450, 123450, 123457, 123458, 123459, 123450,
          123441, 123442, 123432, 123450, 123450, 123435, 123450 };
    std::vector<unsigned long>  xulgvec2 = ulgvec2;
    std::vector<int>            intvec2 =
        { 1, 2, 3, 4, 5, 3, 7, 3, 9, 10, 3, 2, 3, 14,
          2, 2, 2, 3, 2, 3, 3, 3, 3, 3, 36, 2, 45, 2 };
    std::vector<double>         xdblvec2 =
        { 1.2345, 2.2345, 3.2345, 4.2345, 5.2345, 3.0, 0.9999,
          10.0, 4.25, 0.009, 8.0, 2.2222, 3.3333,
          11.0, 5.25, 1.009, 2.111, 9.0, 3.2222, 4.3333,
          12.0, 6.25, 2.009, 3.111, 10.0, 4.2222, 5.3333 };
    std::vector<double>         dblvec22 =
        { 0.998, 0.3456, 0.056, 0.15678, 0.00345, 0.923, 0.06743,
          0.1, 0.0056, 0.07865, 0.0111, 0.1002, -0.8888,
          0.14, 0.0456, 0.078654, -0.8999, 0.8002, -0.9888,
          0.2, 0.1056, 0.87865, -0.6999, 0.4111, 0.1902, -0.4888 };
    std::vector<std::string>    strvec2 =
        { "4% of something", "Description 4/5", "This is bad",
          "3.4% of GDP", "Market drops", "Market pulls back",
          "$15 increase", "Running fast", "C++14 development",
          "Some explanation", "More strings", "Bonds vs. Equities",
          "Almost done", "XXXX04",
          "XXXX2", "XXXX3", "XXXX4", "XXXX4", "XXXX5", "XXXX6",
          "XXXX7", "XXXX10", "XXXX11", "XXXX02", "XXXX03" };
    std::vector<bool>           boolvec =
        { true, true, true, false, false, true };

    MyDataFrame df;

    df.load_data(std::move(ulgvec2),
                 std::make_pair("ul_col", xulgvec2));
    df.load_column("xint_col",
                   std::move(intvec2),
                   nan_policy::dont_pad_with_nans);
    df.load_column("str_col",
                   std::move(strvec2),
                   nan_policy::dont_pad_with_nans);
    df.load_column("dbl_col",
                   std::move(xdblvec2),
                   nan_policy::dont_pad_with_nans);
    df.load_column("dbl_col_2",
                   std::move(dblvec22),
                   nan_policy::dont_pad_with_nans);
    df.load_column("bool_col",
                   std::move(boolvec),
                   nan_policy::dont_pad_with_nans);

    df.write<std::ostream,
             int,
             unsigned long,
             double,
             bool,
             std::string>(std::cout, io_format::csv, false);
    std::cout << std::endl;
    df.write<std::ostream,
             int,
             unsigned long,
             double,
             bool,
             std::string>(std::cout, io_format::csv, true);
    std::cout << '\n' << std::endl;

    df.write<std::ostream,
             int,
             unsigned long,
             double,
             bool,
             std::string>(std::cout, io_format::csv2, false);
    std::cout << std::endl;
    df.write<std::ostream,
             int,
             unsigned long,
             double,
             bool,
             std::string>(std::cout, io_format::csv2, true);
    std::cout << '\n' << std::endl;

    df.write<std::ostream,
             int,
             unsigned long,
             double,
             bool,
             std::string>(std::cout, io_format::json, false);
    std::cout << std::endl;
    df.write<std::ostream,
             int,
             unsigned long,
             double,
             bool,
             std::string>(std::cout, io_format::json, true);
}

// -----------------------------------------------------------------------------

static void test_no_index_reads()  {

    std::cout << "\nTesting no_index_reads ..." << std::endl;

    MyDataFrame df;
    MyDataFrame df2;
    MyDataFrame df3;

    try  {
        df.read("csv2_format_data.csv", io_format::csv2, false);
        df.read("csv2_format_data_2.csv", io_format::csv2, true);
        df.read("csv2_format_data_no_index.csv", io_format::csv2, true);
        df.write<std::ostream,
                 int,
                 unsigned long,
                 double,
                 bool,
                 std::string>(std::cout, io_format::csv2);

        std::cout << '\n' << std::endl;
        df2.read("sample_data.csv", io_format::csv, false);
        df2.read("sample_data_2.csv", io_format::csv, true);
        df2.read("sample_data_no_index.csv", io_format::csv, true);
        df2.write<std::ostream,
                  int,
                  unsigned long,
                  double,
                  bool,
                  std::string>(std::cout, io_format::csv2);

        std::cout << '\n' << std::endl;
        df3.read("sample_data.json", io_format::json, false);
        df3.read("sample_data_2.json", io_format::json, true);
        df3.read("sample_data_no_index.json", io_format::json, true);
        df3.write<std::ostream,
                  int,
                  unsigned long,
                  double,
                  bool,
                  std::string>(std::cout, io_format::csv2);
    }
    catch (const DataFrameError &ex)  {
        std::cout << ex.what() << std::endl;
    }
}

// -----------------------------------------------------------------------------

static void test_KamaVisitor()  {

    std::cout << "\nTesting KamaVisitor{  } ..." << std::endl;

    typedef StdDataFrame<std::string> StrDataFrame;

    StrDataFrame    df;

    try  {
        df.read("IBM.csv", io_format::csv2);

        KamaVisitor<double, std::string>    k_v;

        df.single_act_visit<double>("IBM_Close", k_v);

        assert(k_v.get_result().size() == 5031);
        assert(std::isnan(k_v.get_result()[0]));
        assert(std::isnan(k_v.get_result()[8]));
        assert(k_v.get_result()[9] == 0);
        assert(std::abs(k_v.get_result()[29] - 31.6281) < 0.0001);
        assert(std::abs(k_v.get_result()[34] - 47.2049) < 0.0001);
        assert(std::abs(k_v.get_result()[5030] - 112.438) < 0.001);
        assert(std::abs(k_v.get_result()[5026] - 118.829) < 0.001);
        assert(std::abs(k_v.get_result()[5021] - 125.937) < 0.001);
    }
    catch (const DataFrameError &ex)  {
        std::cout << ex.what() << std::endl;
    }
}

// -----------------------------------------------------------------------------

static void test_FisherTransVisitor()  {

    std::cout << "\nTesting FisherTransVisitor{  } ..." << std::endl;

    typedef StdDataFrame<std::string> StrDataFrame;

    StrDataFrame    df;

    try  {
        df.read("IBM.csv", io_format::csv2);

        FisherTransVisitor<double, std::string> ft_v;

        df.single_act_visit<double, double>("IBM_Low", "IBM_High", ft_v);

        assert(ft_v.get_result().size() == 5031);
        assert(std::isnan(ft_v.get_result()[0]));
        assert(std::isnan(ft_v.get_result()[7]));
        assert(ft_v.get_result()[8] == 0);
        assert(std::abs(ft_v.get_result()[29] - -1.47814) < 0.00001);
        assert(std::abs(ft_v.get_result()[34] - -2.12198) < 0.00001);
        assert(std::abs(ft_v.get_result()[5030] - -2.82683) < 0.00001);
        assert(std::abs(ft_v.get_result()[5026] - -2.12427) < 0.00001);
        assert(std::abs(ft_v.get_result()[5021] - -0.266774) < 0.000001);
    }
    catch (const DataFrameError &ex)  {
        std::cout << ex.what() << std::endl;
    }
}

// -----------------------------------------------------------------------------

<<<<<<< HEAD
static void test_PercentPriceOsciVisitor()  {

    std::cout << "\nTesting PercentPriceOsciVisitor{  } ..." << std::endl;
=======
static void test_SlopeVisitor()  {

    std::cout << "\nTesting SlopeVisitor{  } ..." << std::endl;
>>>>>>> 7c60e5c7

    typedef StdDataFrame<std::string> StrDataFrame;

    StrDataFrame    df;

    try  {
        df.read("IBM.csv", io_format::csv2);

<<<<<<< HEAD
        PercentPriceOsciVisitor<double, std::string>    ppo_v;

        df.single_act_visit<double>("IBM_Close", ppo_v);

        assert(ppo_v.get_result().size() == 5031);
        assert(std::isnan(ppo_v.get_result()[0]));
        assert(std::isnan(ppo_v.get_result()[24]));
        assert(std::abs(ppo_v.get_result()[25] - -1.01156) < 0.00001);
        assert(std::abs(ppo_v.get_result()[29] - -1.63896) < 0.00001);
        assert(std::abs(ppo_v.get_result()[34] - -3.17651) < 0.00001);
        assert(std::abs(ppo_v.get_result()[5030] - -3.46821) < 0.00001);
        assert(std::abs(ppo_v.get_result()[5026] - -0.00785639) < 0.00001);
        assert(std::abs(ppo_v.get_result()[5021] - 1.69995) < 0.00001);

        for (auto citer : ppo_v.get_histogram())
			std::cout << citer << ", ";
		std::cout << std::endl;
=======
        SlopeVisitor<double, std::string>   s_v (10, true, true);

        df.single_act_visit<double>("IBM_Close", s_v);

        assert(s_v.get_result().size() == 5031);
        assert(std::isnan(s_v.get_result()[0]));
        assert(std::isnan(s_v.get_result()[9]));
        assert(std::abs(s_v.get_result()[10] - 4.64508) < 0.00001);
        assert(std::abs(s_v.get_result()[29] - -40.5718) < 0.0001);
        assert(std::abs(s_v.get_result()[34] - -47.07) < 0.001);
        assert(std::abs(s_v.get_result()[5030] - -54.9783) < 0.0001);
        assert(std::abs(s_v.get_result()[5026] - -56.2923) < 0.0001);
        assert(std::abs(s_v.get_result()[5021] - 19.341) < 0.001);
>>>>>>> 7c60e5c7
    }
    catch (const DataFrameError &ex)  {
        std::cout << ex.what() << std::endl;
    }
}

// -----------------------------------------------------------------------------

int main(int argc, char *argv[]) {

    test_get_reindexed();
    test_get_reindexed_view();
    test_retype_column();
    test_load_align_column();
    test_get_columns_info();
    test_CategoryVisitor();
    test_FactorizeVisitor();
    test_pattern_match();
    test_ClipVisitor();
    test_SharpeRatioVisitor();
    test_RankVisitor();
    test_SigmoidVisitor();
    test_combine();
    test_RSIVisitor();
    test_remove_duplicates();
    test_groupby();
    test_groupby_2();
    test_io_format_csv2();
    test_BoxCoxVisitor();
    test_NormalizeVisitor();
    test_HampelFilterVisitor();
    test_PolyFitVisitor();
    test_HurstExponentVisitor();
    test_LogFitVisitor();
    test_ExpoSmootherVisitor();
    test_HWExpoSmootherVisitor();
    test_consolidate();
    test_ExtremumSubArrayVisitor();
    test_NExtremumSubArrayVisitor();
    test_LowessVisitor();
    test_StepRollAdopter();
    test_DecomposeVisitor();
    // test_IBM_data();
    test_TTestVisitor();
    test_MassIndexVisitor();
    test_HullRollingMeanVisitor();
    test_RollingMidValueVisitor();
    test_DrawdownVisitor();
    test_WilliamPrcRVisitor();
    test_PSLVisitor();
    test_CCIVisitor();
    test_EntropyVisitor();
    test_GarmanKlassVolVisitor();
    test_YangZhangVolVisitor();
    test_no_index_writes();
    test_no_index_reads();
    test_KamaVisitor();
    test_FisherTransVisitor();
<<<<<<< HEAD
    test_PercentPriceOsciVisitor();
=======
    test_SlopeVisitor();
>>>>>>> 7c60e5c7

    return (0);
}

// -----------------------------------------------------------------------------

// Local Variables:
// mode:C++
// tab-width:4
// c-basic-offset:4
// End:<|MERGE_RESOLUTION|>--- conflicted
+++ resolved
@@ -2687,15 +2687,9 @@
 
 // -----------------------------------------------------------------------------
 
-<<<<<<< HEAD
 static void test_PercentPriceOsciVisitor()  {
 
     std::cout << "\nTesting PercentPriceOsciVisitor{  } ..." << std::endl;
-=======
-static void test_SlopeVisitor()  {
-
-    std::cout << "\nTesting SlopeVisitor{  } ..." << std::endl;
->>>>>>> 7c60e5c7
 
     typedef StdDataFrame<std::string> StrDataFrame;
 
@@ -2704,7 +2698,6 @@
     try  {
         df.read("IBM.csv", io_format::csv2);
 
-<<<<<<< HEAD
         PercentPriceOsciVisitor<double, std::string>    ppo_v;
 
         df.single_act_visit<double>("IBM_Close", ppo_v);
@@ -2722,7 +2715,25 @@
         for (auto citer : ppo_v.get_histogram())
 			std::cout << citer << ", ";
 		std::cout << std::endl;
-=======
+    }
+    catch (const DataFrameError &ex)  {
+        std::cout << ex.what() << std::endl;
+    }
+}
+
+// -----------------------------------------------------------------------------
+
+static void test_SlopeVisitor()  {
+
+    std::cout << "\nTesting SlopeVisitor{  } ..." << std::endl;
+
+    typedef StdDataFrame<std::string> StrDataFrame;
+
+    StrDataFrame    df;
+
+    try  {
+        df.read("IBM.csv", io_format::csv2);
+
         SlopeVisitor<double, std::string>   s_v (10, true, true);
 
         df.single_act_visit<double>("IBM_Close", s_v);
@@ -2736,7 +2747,6 @@
         assert(std::abs(s_v.get_result()[5030] - -54.9783) < 0.0001);
         assert(std::abs(s_v.get_result()[5026] - -56.2923) < 0.0001);
         assert(std::abs(s_v.get_result()[5021] - 19.341) < 0.001);
->>>>>>> 7c60e5c7
     }
     catch (const DataFrameError &ex)  {
         std::cout << ex.what() << std::endl;
@@ -2795,11 +2805,8 @@
     test_no_index_reads();
     test_KamaVisitor();
     test_FisherTransVisitor();
-<<<<<<< HEAD
     test_PercentPriceOsciVisitor();
-=======
     test_SlopeVisitor();
->>>>>>> 7c60e5c7
 
     return (0);
 }
